clear
pref
analyse lcr
analyse crc
analyse chksum
analyse dates
analyse tea
analyse lfsr
analyse a
analyse nuid
analyse demodbuff
analyse freq
analyse foo
data biphaserawdecode
data detectclock
data fsktonrz
data manrawdecode
data rawdemod
data askedgedetect
data autocorr
data dirthreshold
data hide
data hpf
data iir
data grid
data ltrim
data mtrim
data norm
data plot
data rtrim
data setgraphmarkers
data shiftgraphzero
data zerocrossings
data convertbitstream
data getbitstream
data bin2hex
data bitsamples
data clear
data hexsamples
data hex2bin
data print
data samples
data setdebugmode
data tune
hf tune
hf search
hf sniff
hf 14a reader
hf 14a cuids
hf 14a sim
hf 14a sniff
hf 14a config
hf 14b sriwrite
hf 15 dump
hf 15 info
hf 15 raw
hf 15 rdbl
hf 15 readmulti
hf 15 restore
hf 15 wrbl
hf 15 writeafi
hf 15 writedsfid
hf epa cnonces
hf epa preplay
hf felica reader
hf felica sniff
hf felica raw
hf felica rdunencrypted
hf felica wrunencrypted
hf felica rqservice
hf felica rqresponse
hf felica scsvcode
hf felica rqsyscode
hf felica auth1
hf felica auth2
hf felica rqspecver
hf felica resetmode
hf felica litesim
hf felica litedump
hf fido info
hf legic reader
hf legic info
hf legic dump
hf legic restore
hf legic rdbl
hf legic sim
hf legic wrbl
hf legic crc
hf legic eload
hf legic esave
hf legic wipe
hf mf darkside
hf mf nested
hf mf hardnested
hf mf staticnested
hf mf autopwn
hf mf nack
hf mf chk
hf mf fchk
hf mf decrypt
hf mf dump
hf mf rdbl
hf mf rdsc
hf mf restore
hf mf setmod
hf mf wrbl
hf mf sim
hf mf ecfill
hf mf eclr
hf mf egetblk
hf mf egetsc
hf mf ekeyprn
hf mf eload
hf mf esave
hf mf eset
hf mf eview
hf mf cgetblk
hf mf cgetsc
hf mf cload
hf mf csave
hf mf csetblk
hf mf csetuid
hf mf cview
hf mf gen3uid
hf mf gen3blk
hf mf gen3freeze
hf mf ice
hf mfu info
hf mfu dump
hf mfu restore
hf mfu eload
hf mfu rdbl
hf mfu wrbl
hf mfu cauth
hf mfu setpwd
hf mfu setuid
hf mfu sim
hf mfu gen
hf mfu pwdgen
hf mfu otptear
hf mfdes enum
hf mfdes getuid
hf mfdes info
<<<<<<< HEAD
hf thinfilm info
hf thinfilm sim
=======
hf topaz info
hf topaz reader
hf topaz sim
hf topaz sniff
hf topaz raw
>>>>>>> 77a04154
hw connect
hw dbg
hw detectreader
hw fpgaoff
hw lcd
hw lcdreset
hw ping
hw readmem
hw reset
hw setlfdivisor
hw setmux
hw standalone
hw status
hw tia
hw tune
hw version
lf config
lf cmdread
lf read
lf search
lf sim
lf simask
lf simfsk
lf simpsk
lf simbidir
lf sniff
lf tune
lf em 410x
lf em 4x05
lf em 4x50
lf hitag info
lf hitag reader
lf hitag sim
lf hitag sniff
lf hitag writer
lf hitag dump
lf hitag cc
lf t55xx config
lf t55xx dangerraw
lf t55xx detect
lf t55xx deviceconfig
lf t55xx dump
lf t55xx info
lf t55xx p1detect
lf t55xx read
lf t55xx resetread
lf t55xx restore
lf t55xx trace
lf t55xx wakeup
lf t55xx write
lf t55xx bruteforce
lf t55xx chk
lf t55xx protect
lf t55xx recoverpw
lf t55xx sniff
lf t55xx special
lf t55xx wipe
smart info
smart reader
smart raw
smart upgrade
smart setclock
smart brute
script run
usart btpin
usart btfactory
usart tx
usart rx
usart txrx
usart txhex
usart rxhex
usart config<|MERGE_RESOLUTION|>--- conflicted
+++ resolved
@@ -141,16 +141,6 @@
 hf mfdes enum
 hf mfdes getuid
 hf mfdes info
-<<<<<<< HEAD
-hf thinfilm info
-hf thinfilm sim
-=======
-hf topaz info
-hf topaz reader
-hf topaz sim
-hf topaz sniff
-hf topaz raw
->>>>>>> 77a04154
 hw connect
 hw dbg
 hw detectreader
