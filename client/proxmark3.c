//-----------------------------------------------------------------------------
// Copyright (C) 2009 Michael Gernoth <michael at gernoth.net>
// Copyright (C) 2010 iZsh <izsh at fail0verflow.com>
//
// This code is licensed to you under the terms of the GNU GPL, version 2 or,
// at your option, any later version. See the LICENSE.txt file for the text of
// the license.
//-----------------------------------------------------------------------------
// Main binary
//-----------------------------------------------------------------------------

#include <stdio.h>
#include <stdlib.h>
#include <string.h>
#include <pthread.h>
#include <unistd.h>
#include <readline/readline.h>
#include <readline/history.h>

#include "proxmark3.h"
#include "proxgui.h"
#include "cmdmain.h"
#include "uart.h"
#include "ui.h"
#include "sleep.h"
#include "cmdparser.h"
#include "cmdhw.h"

// a global mutex to prevent interlaced printing from different threads
pthread_mutex_t print_lock;

static serial_port sp;
static UsbCommand txcmd;
volatile static bool txcmd_pending = false;

void SendCommand(UsbCommand *c) {
	#if 0
	printf("Sending %d bytes\n", sizeof(UsbCommand));
	#endif

	if (offline) {
		PrintAndLog("Sending bytes to proxmark failed - offline");
		return;
	}
	/**
	The while-loop below causes hangups at times, when the pm3 unit is unresponsive
	or disconnected. The main console thread is alive, but comm thread just spins here.
	Not good.../holiman
	**/
	while(txcmd_pending);

	txcmd = *c;
	txcmd_pending = true;
}

struct receiver_arg {
  int run;
};

struct main_loop_arg {
  int usb_present;
  char *script_cmds_file;
};

byte_t rx[0x1000000];
byte_t* prx = rx;

static void *uart_receiver(void *targ) {
	struct receiver_arg *arg = (struct receiver_arg*)targ;
	size_t rxlen;
	size_t cmd_count;

	while (arg->run) {

		rxlen = sizeof(UsbCommand);

		if (uart_receive(sp, prx, &rxlen)) {
			prx += rxlen;
			if (((prx-rx) % sizeof(UsbCommand)) != 0)
				continue;
			
			cmd_count = (prx-rx) / sizeof(UsbCommand);

			for (size_t i = 0; i < cmd_count; i++)
				UsbCommandReceived((UsbCommand*)( rx + ( i * sizeof(UsbCommand))));

		}
		prx = rx;

		if (txcmd_pending) {
			if ( !uart_send(sp, (byte_t*) &txcmd, sizeof(UsbCommand))) {
				PrintAndLog("Sending bytes to proxmark failed");
			}
			txcmd_pending = false;
		}
	}

	pthread_exit(NULL);
	return NULL;
}

static void *main_loop(void *targ) {
	struct main_loop_arg *arg = (struct main_loop_arg*)targ;
	struct receiver_arg rarg;
	char *cmd = NULL;
	pthread_t reader_thread;
  
	if (arg->usb_present == 1) {
		rarg.run = 1;
		pthread_create(&reader_thread, NULL, &uart_receiver, &rarg);
		// cache Version information now:
		CmdVersion(NULL);
	}

	FILE *script_file = NULL;
	char script_cmd_buf[256] = {0x00};  // iceman, needs lua script the same file_path_buffer as the rest

	if (arg->script_cmds_file) {
		script_file = fopen(arg->script_cmds_file, "r");
		
		if (script_file)
			printf("using 'scripting' commands file %s\n", arg->script_cmds_file);
	}

	read_history(".history");

	while(1)  {

		// If there is a script file
		if (script_file)
		{
			if (!fgets(script_cmd_buf, sizeof(script_cmd_buf), script_file)) {
				fclose(script_file);
				script_file = NULL;
			} else {
				char *nl;
				nl = strrchr(script_cmd_buf, '\r');
				if (nl)
					*nl = '\0';
				
				nl = strrchr(script_cmd_buf, '\n');
				
				if (nl)
					*nl = '\0';

				if ((cmd = (char*) malloc(strlen(script_cmd_buf) + 1)) != NULL) {
					memset(cmd, 0, strlen(script_cmd_buf));
					strcpy(cmd, script_cmd_buf);
					printf("%s\n", cmd);
				}
			}
		} else {
			cmd = readline(PROXPROMPT);
		}
		
		if (cmd) {

			while(cmd[strlen(cmd) - 1] == ' ')
				cmd[strlen(cmd) - 1] = 0x00;

			if (cmd[0] != 0x00) {
				int ret = CommandReceived(cmd);
				add_history(cmd);
				
				// exit or quit
				if (ret == 99) 
					break;
			}
		} else {
			printf("\n");
			break;
		}
	}
  
	write_history(".history");

	free(cmd);
			
	if (arg->usb_present == 1) {
		rarg.run = 0;
		pthread_join(reader_thread, NULL);
	}

	if (script_file) {
		fclose(script_file);
		script_file = NULL;
	}

	ExitGraphics();
	pthread_exit(NULL);
	return NULL;
}

static void dumpAllHelp(int markdown)
{
	printf("\n%sProxmark3 command dump%s\n\n",markdown?"# ":"",markdown?"":"\n======================");
	printf("Some commands are available only if a Proxmark is actually connected.%s\n",markdown?"  ":"");
	printf("Check column \"offline\" for their availability.\n");
	printf("\n");
	command_t *cmds = getTopLevelCommandTable();
	dumpCommandsRecursive(cmds, markdown);
}

int main(int argc, char* argv[]) {
	srand(time(0));
  
	if (argc < 2) {
		printf("syntax: %s <port>\n\n",argv[0]);
		printf("\tLinux example:'%s /dev/ttyACM0'\n\n", argv[0]);
		printf("help:   %s -h\n\n", argv[0]);
		printf("\tDump all interactive help at once\n");
		printf("markdown:   %s -m\n\n", argv[0]);
		printf("\tDump all interactive help at once in markdown syntax\n");
		return 1;
	}
	if (strcmp(argv[1], "-h") == 0) {
		printf("syntax: %s <port>\n\n",argv[0]);
		printf("\tLinux example:'%s /dev/ttyACM0'\n\n", argv[0]);
		dumpAllHelp(0);
		return 0;
	}
	if (strcmp(argv[1], "-m") == 0) {
		dumpAllHelp(1);
		return 0;
	}
	// Make sure to initialize
	struct main_loop_arg marg = {
		.usb_present = 0,
		.script_cmds_file = NULL
	};
	
	pthread_t main_loop_threat;

  
	sp = uart_open(argv[1]);
	if (sp == INVALID_SERIAL_PORT) {
		printf("ERROR: invalid serial port\n");
		marg.usb_present = 0;
		offline = 1;
	} else if (sp == CLAIMED_SERIAL_PORT) {
		printf("ERROR: serial port is claimed by another process\n");
		marg.usb_present = 0;
		offline = 1;
	} else {
		marg.usb_present = 1;
		offline = 0;
	}

	// If the user passed the filename of the 'script' to execute, get it
	if (argc > 2 && argv[2]) {
		if (argv[2][0] == 'f' &&  //buzzy, if a word 'flush' passed, flush the output after every log entry.
			argv[2][1] == 'l' &&
			argv[2][2] == 'u' &&
			argv[2][3] == 's' &&
			argv[2][4] == 'h')
		{
			printf("Output will be flushed after every print.\n");
			flushAfterWrite = 1;
		}
		else {
			marg.script_cmds_file = argv[2];
		}
	}

	// create a mutex to avoid interlacing print commands from our different threads
	pthread_mutex_init(&print_lock, NULL);

	pthread_create(&main_loop_threat, NULL, &main_loop, &marg);
	InitGraphics(argc, argv);

	MainGraphics();

	pthread_join(main_loop_threat, NULL);

	// Clean up the port
	if (offline == 0)
		uart_close(sp);
  
	// clean up mutex
	pthread_mutex_destroy(&print_lock);
<<<<<<< HEAD
 
=======
	
>>>>>>> 66afab80
	exit(0);
}<|MERGE_RESOLUTION|>--- conflicted
+++ resolved
@@ -278,10 +278,6 @@
   
 	// clean up mutex
 	pthread_mutex_destroy(&print_lock);
-<<<<<<< HEAD
- 
-=======
 	
->>>>>>> 66afab80
 	exit(0);
 }