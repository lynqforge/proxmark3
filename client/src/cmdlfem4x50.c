//-----------------------------------------------------------------------------
// Copyright (C) 2020 tharexde
//
// This code is licensed to you under the terms of the GNU GPL, version 2 or,
// at your option, any later version. See the LICENSE.txt file for the text of
// the license.
//-----------------------------------------------------------------------------
// Low frequency EM4x50 commands
//-----------------------------------------------------------------------------

#include "cmdlfem4x50.h"
#include <ctype.h>
#include "fileutils.h"
#include "comms.h"
#include "commonutil.h"
#include "em4x50.h"

int usage_lf_em4x50_info(void) {
    PrintAndLogEx(NORMAL, "Read all information of EM4x50. Tag nust be on antenna.");
    PrintAndLogEx(NORMAL, "");
    PrintAndLogEx(NORMAL, "Usage:  lf em 4x50_info [h] [v] [p <pwd>]");
    PrintAndLogEx(NORMAL, "Options:");
    PrintAndLogEx(NORMAL, "       h         - this help");
    PrintAndLogEx(NORMAL, "       v         - verbose output");
    PrintAndLogEx(NORMAL, "       p <pwd>   - password (hex) (optional)");
    PrintAndLogEx(NORMAL, "Examples:");
    PrintAndLogEx(NORMAL, "      lf em 4x50_info");
    PrintAndLogEx(NORMAL, "      lf em 4x50_info p fa225de1\n");
    PrintAndLogEx(NORMAL, "      lf em 4x50_info v p fa225de1\n");
    return PM3_SUCCESS;
}
int usage_lf_em4x50_write(void) {
    PrintAndLogEx(NORMAL, "Write EM4x50 word. Tag must be on antenna. ");
    PrintAndLogEx(NORMAL, "");
    PrintAndLogEx(NORMAL, "Usage:  lf em 4x50_write [h] a <address> w <data>");
    PrintAndLogEx(NORMAL, "Options:");
    PrintAndLogEx(NORMAL, "       h         - this help");
    PrintAndLogEx(NORMAL, "       a <addr>  - memory address to write to (dec)");
    PrintAndLogEx(NORMAL, "       w <word>  - word to write (hex)");
    PrintAndLogEx(NORMAL, "       p <pwd>   - password (hex) (optional)");
    PrintAndLogEx(NORMAL, "Examples:");
    PrintAndLogEx(NORMAL, "      lf em 4x50_write a 3 w deadc0de");
    return PM3_SUCCESS;
}
int usage_lf_em4x50_write_password(void) {
    PrintAndLogEx(NORMAL, "Write EM4x50 password. Tag must be on antenna. ");
    PrintAndLogEx(NORMAL, "");
    PrintAndLogEx(NORMAL, "Usage:  lf em 4x50_write_password [h] p <pwd> n <pwd>");
    PrintAndLogEx(NORMAL, "Options:");
    PrintAndLogEx(NORMAL, "       h         - this help");
    PrintAndLogEx(NORMAL, "       p <pwd>   - password (hex)");
    PrintAndLogEx(NORMAL, "       n <pwd>   - new password (hex)");
    PrintAndLogEx(NORMAL, "Examples:");
    PrintAndLogEx(NORMAL, "      lf em 4x50_write_password p 11223344 n 01020304");
    return PM3_SUCCESS;
}
<<<<<<< HEAD
int usage_lf_em4x50_read(void) {
    PrintAndLogEx(NORMAL, "Read EM4x50 word(s). Tag must be on antenna. ");
    PrintAndLogEx(NORMAL, "");
    PrintAndLogEx(NORMAL, "Usage:  lf em 4x50_read [h] a <address> p <pwd>");
=======
int usage_lf_em4x50_sread(void) {
    PrintAndLogEx(NORMAL, "Read EM4x50 word(s). Tag must be on antenna. ");
    PrintAndLogEx(NORMAL, "");
    PrintAndLogEx(NORMAL, "Usage:  lf em 4x50_sread [h] a <address> p <pwd>");
>>>>>>> d0eeaeef
    PrintAndLogEx(NORMAL, "Options:");
    PrintAndLogEx(NORMAL, "       h         - this help");
    PrintAndLogEx(NORMAL, "       a <addr>  - memory address to read (dec) (optional)");
    PrintAndLogEx(NORMAL, "       p <pwd>   - password (hex) (optional)");
    PrintAndLogEx(NORMAL, "Examples:");
<<<<<<< HEAD
    PrintAndLogEx(NORMAL, "      lf em 4x50_read");
    PrintAndLogEx(NORMAL, "      lf em 4x50_read a 2 p 00000000");
=======
    PrintAndLogEx(NORMAL, "      lf em 4x50_sread");
    PrintAndLogEx(NORMAL, "      lf em 4x50_sread a 2 p 00000000");
>>>>>>> d0eeaeef
    return PM3_SUCCESS;
}

static void prepare_result(const uint8_t *byte, int fwr, int lwr, em4x50_word_t *words) {

    // restructure received result in "em4x50_word_t" structure and check all
    // parities including stop bit; result of each check is stored in structure
    
    int p = 0, c[8] = {0, 0, 0, 0, 0, 0, 0, 0};
    
    for (int i = fwr; i <= lwr; i++) {
    
        words[i].stopparity = true;
        words[i].parity = true;
 
        for (int j = 0; j < 8; j++)
            c[j] = 0;

        for (int j = 0; j < 4; j++) {
            words[i].byte[j] = byte[i*7+j];
            words[i].row_parity[j] = (byte[i*7+4] >> (3-j)) & 1;
            
            // collect parities
            p = 0;

            for (int k = 0; k < 8; k++) {
               
                // row parity
                p ^= (words[i].byte[j] >> k) & 1;
                
                // column parity
                c[k] ^= (words[i].byte[j] >> (7-k)) & 1;
            }
            
            // check row parities
            words[i].rparity[j] = (words[i].row_parity[j] == p) ? true : false;

            if (!words[i].rparity[j])
                words[i].parity = false;
        }
        
        // check column parities
        words[i].col_parity = byte[i*7+5];
        
        for (int j = 0; j < 8; j++) {
            words[i].cparity[j] = (((words[i].col_parity >> (7-j)) & 1) == c[j]) ? true : false;

            if (!words[i].cparity[j])
               words[i].parity = false;
        }

        // check stop bit
        words[i].stopbit = byte[i*7+6] & 1;
        
        if (words[i].stopbit == 1)
            words[i].stopparity = false;
        
    }
}

static void print_bit_table(const em4x50_word_t word) {
    
    // generate output in table form for each word including parities, stop
    // bit, result of parity checks and hex notation of each row in msb/lsb
    // notation
    // individual parity errors will be highlighted in red
        
    int bit = 0;
    char string[NO_CHARS_MAX] = {0}, pstring[NO_CHARS_MAX] = {0};

    // print binary data
    for (int j = 0; j < 4; j++) {
        
        strcat(string, "  ");

        // lsb notation
        for (int k = 0; k < 8; k++) {
            sprintf(pstring, "%i", (word.byte[j] >> (7-k)) & 1);
            strcat(string, pstring);
        }

        strcat(string, " | ");

        // binary row parities + hex bytes of word
        sprintf(pstring, (word.rparity[j]) ? "%i" : _RED_("%i"), word.row_parity[j]);
        strcat(string, pstring);
        
        if (j == 0)
            sprintf(pstring, "  msb: 0x%02x  lsb: 0x%02x", word.byte[j], reflect8(word.byte[j]));
        else
            sprintf(pstring, "       0x%02x       0x%02x", word.byte[j], reflect8(word.byte[j]));
        
        strcat(string, pstring);
        PrintAndLogEx(NORMAL,string);

        string[0] = '\0';
    }

    strcat(string, "  ------------  --------------------\n  ");

    // binary column parities
    for (int k = 0; k < 8; k++) {
        
        bit = (word.col_parity >> (7-k)) & 1;
        
        // if column parity is false -> highlight bit in red
        sprintf(pstring, (word.cparity[k]) ? "%i" : _RED_("%i"), bit);
        strcat(string, pstring);
    }

    // binary stop bit
    strcat(string, " | ");
    sprintf(pstring, (word.stopparity) ? "%i" : _RED_("%i"), word.stopbit);
    strcat(pstring, "  parities ");
    strcat(string, pstring);
    
    // parities passed/failed
    sprintf(pstring, (word.parity) ? _GREEN_("ok") : _RED_("failed"));
    strcat(string, pstring);

    PrintAndLogEx(NORMAL,string);
   
    string[0] = '\0';
}

<<<<<<< HEAD
static void print_result(const em4x50_word_t *words, int fwr, int lwr, bool verbose) {
=======
static void print_result(const em4x50_word_t *words, int fwr, int lwr) {
>>>>>>> d0eeaeef
    
    // print available information for given word from fwr to lwr, i.e.
    // bit table + summary lines with hex notation of word (msb + lsb)
    
    char string[NO_CHARS_MAX] = {0}, pstring[NO_CHARS_MAX] = {0};

    for (int i = fwr; i <= lwr; i++) {

        if (verbose) {
            
            // blank line before each bit table
            PrintAndLogEx(NORMAL, "");

<<<<<<< HEAD
            // print bit table
            print_bit_table(words[i]);
=======
        // print bit table
        print_bit_table(words[i]);
         
        // final result
        string[0] = '\0';
        sprintf(pstring, "\n  word[%i] msb: " _GREEN_("0x"), i);
        strcat(string, pstring);
>>>>>>> d0eeaeef

            // final result
            string[0] = '\0';
            sprintf(pstring, "\n  word[%i] msb: " _GREEN_("0x"), i);
            strcat(string, pstring);

            for (int j = 0; j < 4; j++) {
                sprintf(pstring, _GREEN_("%02x"), words[i].byte[j]);
                strcat(string, pstring);
            }
            
            sprintf(pstring, "\n  word[%i] lsb: 0x", i);
            strcat(string, pstring);

            for (int j = 0; j < 4; j++) {
                sprintf(pstring, "%02x", reflect8(words[i].byte[3-j]));
                strcat(string, pstring);
            }
        } else {
            
            string[0] = '\0';
            sprintf(pstring, "[" _GREEN_("+") "]  word[%i]: " _YELLOW_("0x"), i);
            strcat(string, pstring);

            for (int j = 0; j < 4; j++) {
                sprintf(pstring, _YELLOW_("%02x"), words[i].byte[j]);
                strcat(string, pstring);
            }
        }
        
        PrintAndLogEx(NORMAL,string);
    }
}

static void print_info_result(PacketResponseNG *resp, const em4x50_data_t *etd, bool verbose) {

    // display all information of info result in structured format

    uint8_t *data = resp->data.asBytes;
    em4x50_word_t words[EM4X50_NO_WORDS];
    char pstring[NO_CHARS_MAX] = {0}, string[NO_CHARS_MAX] = {0};

<<<<<<< HEAD
    bool bpwd_given = etd->pwd_given;
    bool blogin = resp->status & STATUS_LOGIN;
=======
    bool pwd_given = etd->pwd_given;
    bool success = (resp->status & STATUS_SUCCESS) >> 1;
    bool login = resp->status & STATUS_LOGIN;
>>>>>>> d0eeaeef

    prepare_result(data, 0, EM4X50_NO_WORDS - 1, words);

    bool bpwc = words[EM4X50_CONTROL].byte[CONFIG_BLOCK] & PASSWORD_CHECK;
    bool braw = words[EM4X50_CONTROL].byte[CONFIG_BLOCK] & READ_AFTER_WRITE;
    int fwr = reflect8(words[EM4X50_CONTROL].byte[FIRST_WORD_READ]);
    int lwr = reflect8(words[EM4X50_CONTROL].byte[LAST_WORD_READ]);
    int fwrp = reflect8(words[EM4X50_PROTECTION].byte[FIRST_WORD_READ_PROTECTED]);
    int lwrp = reflect8(words[EM4X50_PROTECTION].byte[LAST_WORD_READ_PROTECTED]);
    int fwwi = reflect8(words[EM4X50_PROTECTION].byte[FIRST_WORD_WRITE_INHIBITED]);
    int lwwi = reflect8(words[EM4X50_PROTECTION].byte[LAST_WORD_WRITE_INHIBITED]);
    
    // data section
    PrintAndLogEx(NORMAL, _YELLOW_("\n  em4x50 data:"));

    if (verbose) {

        // detailed data section
        print_result(words, 0, EM4X50_NO_WORDS - 1, true);
        
    } else {

        // condensed data section
        for (int i = 0; i < EM4X50_NO_WORDS; i++) {
     
            sprintf(pstring, "  word[%2i]:  ", i);
            strcat(string, pstring);

            for (int j = 0; j < 4; j++) {
                sprintf(pstring, "%02x", words[i].byte[j]);
                strcat(string, pstring);
            }
            
            switch(i) {
                case EM4X50_DEVICE_PASSWORD:
                    sprintf(pstring, _YELLOW_("  password, write only"));
                    break;
                case EM4X50_PROTECTION:
                    sprintf(pstring, _YELLOW_("  protection word, write inhibited"));
                    break;
                case EM4X50_CONTROL:
                    sprintf(pstring, _YELLOW_("  control word, write inhibited"));
                    break;
                case EM4X50_DEVICE_SERIAL:
                    sprintf(pstring, _YELLOW_("  device serial number, read only"));
                    break;
                case EM4X50_DEVICE_ID:
                    sprintf(pstring, _YELLOW_("  device identification, read only"));
                    break;
                default:
                    sprintf(pstring, "  user data");
                    break;
            }

            strcat(string, pstring);
            PrintAndLogEx(NORMAL,"%s", string);
            string[0] = '\0';
        }
    }
    
    // configuration section
    PrintAndLogEx(NORMAL, _YELLOW_("\n  em4x50 configuration"));
    PrintAndLogEx(NORMAL,"  control:                 |  protection:");

    sprintf(pstring, "    first word read:  %3i  |", fwr);
    strcat(string, pstring);
    sprintf(pstring, "    first word read protected:  %3i", fwrp);
    strcat(string, pstring);
    PrintAndLogEx(NORMAL,"%s", string);
    string[0] = '\0';

    sprintf(pstring, "    last word read:   %3i  |", lwr);
    strcat(string, pstring);
    sprintf(pstring, "    last word read protected:   %3i", lwrp);
    strcat(string, pstring);
    PrintAndLogEx(NORMAL,"%s", string);
    string[0] = '\0';

    sprintf(pstring, "    password check:   %3s  |", (bpwc) ? "on" : "off");
    strcat(string, pstring);
    sprintf(pstring, "    first word write inhibited: %3i", fwwi);
    strcat(string, pstring);
    PrintAndLogEx(NORMAL,"%s", string);
    string[0] = '\0';

    sprintf(pstring, "    read after write: %3s  |", (braw) ? "on" : "off");
    strcat(string, pstring);
    sprintf(pstring, "    last word write inhibited:  %3i", lwwi);
    strcat(string, pstring);
    PrintAndLogEx(NORMAL,"%s", string);
    string[0] = '\0';

    PrintAndLogEx(NORMAL, "\n  zero values may indicate read protection!");
    
    // status line
    sprintf(pstring, "  reading ");
    strcat(string, pstring);

<<<<<<< HEAD
    sprintf(pstring, _GREEN_("ok "));
    strcat(string, pstring);

    if (blogin) {

        if (bpwd_given) {

            sprintf(pstring, "(login with password 0x%02x%02x%02x%02x)",
                                etd->password[0], etd->password[1],
                                etd->password[2], etd->password[3]);
            strcat(string, pstring);
        
        } else {

            sprintf(pstring, "(login with default password 0x00000000)");
            strcat(string, pstring);

        }

    } else {

        if (bpwd_given) {

            sprintf(pstring, "(login failed)");
            strcat(string, pstring);
        
        } else {

            sprintf(pstring, "(no login)");
            strcat(string, pstring);

=======
    if (success == false) {       
        sprintf(pstring, _RED_("failed"));
        strcat(string, pstring);
    } else {
            
        sprintf(pstring, _GREEN_("ok "));
        strcat(string, pstring);

        if (login) {
            if (pwd_given) {
                sprintf(pstring, "(login with password 0x%02x%02x%02x%02x)",
                                    etd->password[0], etd->password[1],
                                    etd->password[2], etd->password[3]);
                strcat(string, pstring);
            } else {
                sprintf(pstring, "(login with default password 0x00000000)");
                strcat(string, pstring);
            }

        } else {
            if (pwd_given) {
                sprintf(pstring, "(login failed)");
                strcat(string, pstring);
            } else {
                sprintf(pstring, "(no login)");
                strcat(string, pstring);
            }
>>>>>>> d0eeaeef
        }
    }

    PrintAndLogEx(NORMAL,"%s\n", string);
}

int CmdEM4x50Info(const char *Cmd) {

    // envoke reading of a EM4x50 tag which has to be on the antenna because
    // decoding is done by the device (not on client side)

    bool errors = false, verbose = false, success = false;
    uint8_t cmdp = 0;
    em4x50_data_t etd;
    PacketResponseNG resp;

    // init
    etd.pwd_given = false;
    
    while (param_getchar(Cmd, cmdp) != 0x00 && !errors) {
        switch (tolower(param_getchar(Cmd, cmdp))) {

            case 'h':
                return usage_lf_em4x50_info();

            case 'p':
                if (param_gethex(Cmd, cmdp + 1, etd.password, 8)) {
                     PrintAndLogEx(FAILED, "\n  password has to be 8 hex symbols\n");
                     return PM3_EINVARG;
                 }
                etd.pwd_given = true;
                cmdp += 2;
                break;

            case 'v':
                verbose = true;
                cmdp += 1;
                break;
                
            default:
                PrintAndLogEx(WARNING, "  Unknown parameter '%c'", param_getchar(Cmd, cmdp));
                errors = true;
                break;
        }
    }

    // validation
     if (errors)
         return usage_lf_em4x50_info();

    // call info command
    clearCommandBuffer();
    SendCommandNG(CMD_LF_EM4X50_INFO, (uint8_t *)&etd, sizeof(etd));


    // get result
    if (!WaitForResponseTimeout(CMD_ACK, &resp, TIMEOUT)) {
        PrintAndLogEx(WARNING, "timeout while waiting for reply.");
        return PM3_ETIMEOUT;
    }
    
    success = (resp.status & STATUS_SUCCESS) >> 1;

    // print result
    if (success)
        print_info_result(&resp, &etd, verbose);
    else
        PrintAndLogEx(NORMAL,"\nreading " _RED_("failed") "\n");
    
<<<<<<< HEAD
=======
    success = (resp.status & STATUS_SUCCESS) >> 1;
>>>>>>> d0eeaeef
    return (success) ? PM3_SUCCESS : PM3_ESOFT;
}

static void print_write_result(PacketResponseNG *resp, const em4x50_data_t *etd) {
    
    // display result of writing operation in structured format

    bool pwd_given = etd->pwd_given;
<<<<<<< HEAD
=======
    bool success = (resp->status & STATUS_SUCCESS) >> 1;
>>>>>>> d0eeaeef
    bool login = resp->status & STATUS_LOGIN;
    uint8_t *data = resp->data.asBytes;
    char string[NO_CHARS_MAX] = {0}, pstring[NO_CHARS_MAX] = {0};
    em4x50_word_t words[EM4X50_NO_WORDS];

<<<<<<< HEAD
    prepare_result(data, etd->address, etd->address, &word);
    print_result(&word, etd->address, etd->address, true);
=======
    if (success == false) {
        sprintf(pstring, "\n  writing " _RED_("failed"));
        strcat(string, pstring);
    } else {
            
        prepare_result(data, etd->address, etd->address, words);
        print_result(words, etd->address, etd->address);
>>>>>>> d0eeaeef

    sprintf(pstring, "\n  writing " _GREEN_("ok "));
    strcat(string, pstring);

    if (pwd_given) {

        if (login) {
            sprintf(pstring, "(login with password 0x%02x%02x%02x%02x)",
                                etd->password[0], etd->password[1],
                                etd->password[2], etd->password[3]);
            strcat(string, pstring);
        } else {
            sprintf(pstring, "(login failed)");
            strcat(string, pstring);
        }

    } else {
        sprintf(pstring, "(no login)");
        strcat(string, pstring);
    }

    PrintAndLogEx(NORMAL,"%s\n", string);
}

int CmdEM4x50Write(const char *Cmd) {

    // envoke writing a single word (32 bit) to a EM4x50 tag

    bool errors = false, bword = false, baddr = false, success = false;
    uint8_t cmdp = 0;
    em4x50_data_t etd;
    PacketResponseNG resp;

    // init
    etd.pwd_given = false;

    while (param_getchar(Cmd, cmdp) != 0x00 && !errors) {

        switch (tolower(param_getchar(Cmd, cmdp))) {
            case 'h':
                return usage_lf_em4x50_write();

            case 'p':
                if (param_gethex(Cmd, cmdp + 1, etd.password, 8)) {
                     PrintAndLogEx(FAILED, "\n  password has to be 8 hex symbols\n");
                     return PM3_EINVARG;
                 }
                etd.pwd_given = true;
                cmdp += 2;
                break;

            case 'w':
                if (param_gethex(Cmd, cmdp + 1, etd.word, 8)) {
                     PrintAndLogEx(FAILED, "\n  word has to be 8 hex symbols\n");
                     return PM3_EINVARG;
                }
                bword = true;
                cmdp += 2;
                break;

            case 'a':
                param_getdec(Cmd, cmdp + 1, &etd.address);

                // validation
                if (etd.address < 1 || etd.address > 31) {
                    PrintAndLogEx(FAILED, "\n  error, address has to be in range [1-31]\n");
                    return PM3_EINVARG;
                }
                baddr = true;
                cmdp += 2;
                break;

            default:
                PrintAndLogEx(WARNING, "\n  Unknown parameter '%c'\n", param_getchar(Cmd, cmdp));
                errors = true;
                break;
        }
    }

    if (errors || !bword || !baddr)
         return usage_lf_em4x50_write();

    clearCommandBuffer();
    SendCommandNG(CMD_LF_EM4X50_WRITE, (uint8_t *)&etd, sizeof(etd));


    if (!WaitForResponseTimeout(CMD_ACK, &resp, TIMEOUT)) {
        PrintAndLogEx(WARNING, "timeout while waiting for reply.");
        return PM3_ETIMEOUT;
    }
    
    success = (resp.status & STATUS_SUCCESS) >> 1;

    // get, prepare and print response
    if (success)
        print_write_result(&resp, &etd);
    else
        PrintAndLogEx(NORMAL,"\nwriting " _RED_("failed") "\n");
    
<<<<<<< HEAD
=======
    success = (resp.status & STATUS_SUCCESS) >> 1;
>>>>>>> d0eeaeef
    return (success) ? PM3_SUCCESS : PM3_ESOFT;
}

static void print_write_password_result(PacketResponseNG *resp, const em4x50_data_t *etd) {
    
    // display result of password changing operation

    char string[NO_CHARS_MAX] = {0}, pstring[NO_CHARS_MAX] = {0};

    sprintf(pstring, "\n  writing new password " _GREEN_("ok"));
    strcat(string, pstring);

    PrintAndLogEx(NORMAL,"%s\n", string);
}

int CmdEM4x50WritePassword(const char *Cmd) {

    // envokes changing the password of EM4x50 tag

    bool errors = false, bpwd = false, bnpwd = false, success = false;
    uint8_t cmdp = 0;
    em4x50_data_t etd;
    PacketResponseNG resp;

    // init
    etd.pwd_given = false;
    etd.newpwd_given = false;

    while (param_getchar(Cmd, cmdp) != 0x00 && !errors) {

        switch (tolower(param_getchar(Cmd, cmdp))) {
            case 'h':
                return usage_lf_em4x50_write_password();

            case 'p':
                if (param_gethex(Cmd, cmdp + 1, etd.password, 8)) {
                     PrintAndLogEx(FAILED, "\n  password has to be 8 hex symbols\n");
                     return PM3_EINVARG;
                }
                bpwd = true;
                etd.pwd_given = true;
                cmdp += 2;
                break;

            case 'n':
                if (param_gethex(Cmd, cmdp + 1, etd.new_password, 8)) {
                     PrintAndLogEx(FAILED, "\n  password has to be 8 hex symbols\n");
                     return PM3_EINVARG;
                 }
                bnpwd = true;
                etd.newpwd_given = true;
                cmdp += 2;
                break;

            default:
                PrintAndLogEx(WARNING, "\n  Unknown parameter '%c'\n", param_getchar(Cmd, cmdp));
                errors = true;
                break;
        }
    }

    if (errors || !bpwd || !bnpwd)
         return usage_lf_em4x50_write_password();

    clearCommandBuffer();
    SendCommandNG(CMD_LF_EM4X50_WRITE_PASSWORD, (uint8_t *)&etd, sizeof(etd));

    if (!WaitForResponseTimeout(CMD_ACK, &resp, TIMEOUT)) {
        PrintAndLogEx(WARNING, "timeout while waiting for reply.");
        return PM3_ETIMEOUT;
    }
    success = (bool)resp.status;
    
    // get, prepare and print response
    if (success)
        print_write_password_result(&resp, &etd);
    else
        PrintAndLogEx(NORMAL,"\nwriting password " _RED_("failed") "\n");

    return (success) ? PM3_SUCCESS : PM3_ESOFT;
}

static void print_read_result(PacketResponseNG *resp, const em4x50_data_t *etd, bool verbose) {
    
<<<<<<< HEAD
=======
    return ((bool)resp.status) ? PM3_SUCCESS : PM3_ESOFT;
}

static void print_sread_result(PacketResponseNG *resp, const em4x50_data_t *etd) {
    
>>>>>>> d0eeaeef
    // display result of writing operation in structured format

    bool addr_given = etd->addr_given;
    bool pwd_given = etd->pwd_given;
    bool login = resp->status & STATUS_LOGIN;
<<<<<<< HEAD
    int now = (resp->status & STATUS_NO_WORDS) >> 2;
    char string[NO_CHARS_MAX] = {0}, pstring[NO_CHARS_MAX] = {0};
    uint8_t *data = resp->data.asBytes;
    em4x50_word_t word;

    if (addr_given) {
        
        // selective read mode

        prepare_result(data, etd->address, etd->address, &word);
        print_result(&word, etd->address, etd->address, true);
        
        string[0] = '\0';
        sprintf(pstring, "\n  reading " _GREEN_("ok "));
        strcat(string, pstring);
        
        if (pwd_given) {
            if (login) {
                sprintf(pstring, "(login with password 0x%02x%02x%02x%02x)",
                        etd->password[0], etd->password[1],
                        etd->password[2], etd->password[3]);
                strcat(string, pstring);
            } else {
                sprintf(pstring, "(login failed)");
                strcat(string, pstring);
            }
        } else {
            sprintf(pstring, "(no login)");
            strcat(string, pstring);
        }

        PrintAndLogEx(NORMAL,"%s\n", string);

    } else {
        
        //standard read mode

        prepare_result(data, 0, now - 1, &word);
        print_result(&word, 0, now - 1, verbose);

        if (verbose) {
=======
    bool success = (resp->status & STATUS_SUCCESS) >> 1;
    int now = (resp->status & STATUS_NO_WORDS) >> 2;
    char string[NO_CHARS_MAX] = {0}, pstring[NO_CHARS_MAX] = {0};
    uint8_t *data = resp->data.asBytes;
    em4x50_word_t words[EM4X50_NO_WORDS];

    if (success == false) {
        
        sprintf(pstring, "\n  reading " _RED_("failed"));
        strcat(string, pstring);
        PrintAndLogEx(NORMAL,"%s\n", string);

    } else {

        if (addr_given) {
            
            // selective read mode

            prepare_result(data, etd->address, etd->address, words);
            print_result(words, etd->address, etd->address);
            
            string[0] = '\0';
            sprintf(pstring, "\n  reading " _GREEN_("ok "));
            strcat(string, pstring);
            
            if (pwd_given) {
                if (login) {
                    sprintf(pstring, "(login with password 0x%02x%02x%02x%02x)",
                            etd->password[0], etd->password[1],
                            etd->password[2], etd->password[3]);
                    strcat(string, pstring);
                } else {
                    sprintf(pstring, "(login failed)");
                    strcat(string, pstring);
                }
            } else {
                sprintf(pstring, "(no login)");
                strcat(string, pstring);
            }

        } else {
            
            //standard read mode

            prepare_result(data, 0, now - 1, words);
            print_result(words, 0, now - 1);
>>>>>>> d0eeaeef

            string[0] = '\0';
            sprintf(pstring, "\n  reading " _GREEN_("ok "));
            strcat(string, pstring);

            if (pwd_given) {
                sprintf(pstring, "(standard read mode, password ignored)");
                strcat(string, pstring);
            } else {
                sprintf(pstring, "(standard read mode)");
                strcat(string, pstring);
            }
<<<<<<< HEAD

            PrintAndLogEx(NORMAL,"%s\n", string);
        }
    }
}

int EM4x50Read(const char *Cmd, bool verbose) {
    
=======
        }

        PrintAndLogEx(NORMAL,"%s\n", string);
    }
}

int CmdEM4x50SRead(const char *Cmd) {

>>>>>>> d0eeaeef
    // envoke reading
    // - without option -> standard read mode
    // - with given address (option a) (and optional password if address is
    //   read protected) -> selective read mode

    bool errors = false, success = false;
    uint8_t cmdp = 0;
    em4x50_data_t etd;
    PacketResponseNG resp;

    // init
    etd.pwd_given = false;
    etd.addr_given = false;

<<<<<<< HEAD
    if (verbose) {
        while (param_getchar(Cmd, cmdp) != 0x00 && !errors) {

            switch (tolower(param_getchar(Cmd, cmdp))) {
                case 'h':
                    return usage_lf_em4x50_read();

                case 'p':
                    if (param_gethex(Cmd, cmdp + 1, etd.password, 8)) {
                         PrintAndLogEx(FAILED, "\n  password has to be 8 hex symbols\n");
                         return PM3_EINVARG;
                     }
                    etd.pwd_given = true;
                    cmdp += 2;
                    break;

                case 'a':
                    param_getdec(Cmd, cmdp + 1, &etd.address);

                    // validation
                    if (etd.address <= 0 || etd.address >= EM4X50_NO_WORDS) {
                        PrintAndLogEx(FAILED, "\n  error, address has to be in range [1-33]\n");
                        return PM3_EINVARG;
                    }
                    etd.addr_given = true;
                    cmdp += 2;
                    break;

                default:
                    PrintAndLogEx(WARNING, "\n  Unknown parameter '%c'\n", param_getchar(Cmd, cmdp));
                    errors = true;
                    break;
            }
        }

        if (errors)
             return usage_lf_em4x50_read();

    }

    clearCommandBuffer();
    SendCommandNG(CMD_LF_EM4X50_READ, (uint8_t *)&etd, sizeof(etd));


    if (!WaitForResponseTimeout(CMD_ACK, &resp, TIMEOUT)) {
        PrintAndLogEx(WARNING, "timeout while waiting for reply.");
        return PM3_ETIMEOUT;
    }
    
    success = (resp.status & STATUS_SUCCESS) >> 1;

    // get, prepare and print response
    if (success)
        print_read_result(&resp, &etd, verbose);
    else if (verbose)
        PrintAndLogEx(NORMAL,"\nreading " _RED_("failed") "\n");
    
    return (success) ? PM3_SUCCESS : PM3_ESOFT;

}

int CmdEM4x50Read(const char *Cmd) {

    // envoke reading function
    // verbose = true for manual call
    // verbose = false for automatic call (e.g. lf search)
    
    bool verbose = true;

    return EM4x50Read(Cmd, verbose);
=======
    while (param_getchar(Cmd, cmdp) != 0x00 && !errors) {

        switch (tolower(param_getchar(Cmd, cmdp))) {
            case 'h':
                return usage_lf_em4x50_sread();

            case 'p':
                if (param_gethex(Cmd, cmdp + 1, etd.password, 8)) {
                     PrintAndLogEx(FAILED, "\n  password has to be 8 hex symbols\n");
                     return PM3_EINVARG;
                 }
                etd.pwd_given = true;
                cmdp += 2;
                break;

            case 'a':
                param_getdec(Cmd, cmdp + 1, &etd.address);

                // validation
                if (etd.address <= 0 || etd.address >= EM4X50_NO_WORDS) {
                    PrintAndLogEx(FAILED, "\n  error, address has to be in range [1-33]\n");
                    return PM3_EINVARG;
                }
                etd.addr_given = true;
                cmdp += 2;
                break;

            default:
                PrintAndLogEx(WARNING, "\n  Unknown parameter '%c'\n", param_getchar(Cmd, cmdp));
                errors = true;
                break;
        }
    }

    if (errors)
         return usage_lf_em4x50_sread();

    clearCommandBuffer();
    SendCommandNG(CMD_LF_EM4X50_SREAD, (uint8_t *)&etd, sizeof(etd));


    if (!WaitForResponse(CMD_ACK, &resp)) {
        PrintAndLogEx(WARNING, "\n  timeout while waiting for reply.\n");
        return PM3_ETIMEOUT;
    }
    
    // get, prepare and print response
    print_sread_result(&resp, &etd);
    
    success = (resp.status & STATUS_SUCCESS) >> 1;
    return (success) ? PM3_SUCCESS : PM3_ESOFT;
>>>>>>> d0eeaeef
}<|MERGE_RESOLUTION|>--- conflicted
+++ resolved
@@ -54,29 +54,17 @@
     PrintAndLogEx(NORMAL, "      lf em 4x50_write_password p 11223344 n 01020304");
     return PM3_SUCCESS;
 }
-<<<<<<< HEAD
 int usage_lf_em4x50_read(void) {
     PrintAndLogEx(NORMAL, "Read EM4x50 word(s). Tag must be on antenna. ");
     PrintAndLogEx(NORMAL, "");
     PrintAndLogEx(NORMAL, "Usage:  lf em 4x50_read [h] a <address> p <pwd>");
-=======
-int usage_lf_em4x50_sread(void) {
-    PrintAndLogEx(NORMAL, "Read EM4x50 word(s). Tag must be on antenna. ");
-    PrintAndLogEx(NORMAL, "");
-    PrintAndLogEx(NORMAL, "Usage:  lf em 4x50_sread [h] a <address> p <pwd>");
->>>>>>> d0eeaeef
     PrintAndLogEx(NORMAL, "Options:");
     PrintAndLogEx(NORMAL, "       h         - this help");
     PrintAndLogEx(NORMAL, "       a <addr>  - memory address to read (dec) (optional)");
     PrintAndLogEx(NORMAL, "       p <pwd>   - password (hex) (optional)");
     PrintAndLogEx(NORMAL, "Examples:");
-<<<<<<< HEAD
     PrintAndLogEx(NORMAL, "      lf em 4x50_read");
     PrintAndLogEx(NORMAL, "      lf em 4x50_read a 2 p 00000000");
-=======
-    PrintAndLogEx(NORMAL, "      lf em 4x50_sread");
-    PrintAndLogEx(NORMAL, "      lf em 4x50_sread a 2 p 00000000");
->>>>>>> d0eeaeef
     return PM3_SUCCESS;
 }
 
@@ -202,11 +190,7 @@
     string[0] = '\0';
 }
 
-<<<<<<< HEAD
 static void print_result(const em4x50_word_t *words, int fwr, int lwr, bool verbose) {
-=======
-static void print_result(const em4x50_word_t *words, int fwr, int lwr) {
->>>>>>> d0eeaeef
     
     // print available information for given word from fwr to lwr, i.e.
     // bit table + summary lines with hex notation of word (msb + lsb)
@@ -220,18 +204,8 @@
             // blank line before each bit table
             PrintAndLogEx(NORMAL, "");
 
-<<<<<<< HEAD
             // print bit table
             print_bit_table(words[i]);
-=======
-        // print bit table
-        print_bit_table(words[i]);
-         
-        // final result
-        string[0] = '\0';
-        sprintf(pstring, "\n  word[%i] msb: " _GREEN_("0x"), i);
-        strcat(string, pstring);
->>>>>>> d0eeaeef
 
             // final result
             string[0] = '\0';
@@ -274,14 +248,8 @@
     em4x50_word_t words[EM4X50_NO_WORDS];
     char pstring[NO_CHARS_MAX] = {0}, string[NO_CHARS_MAX] = {0};
 
-<<<<<<< HEAD
     bool bpwd_given = etd->pwd_given;
     bool blogin = resp->status & STATUS_LOGIN;
-=======
-    bool pwd_given = etd->pwd_given;
-    bool success = (resp->status & STATUS_SUCCESS) >> 1;
-    bool login = resp->status & STATUS_LOGIN;
->>>>>>> d0eeaeef
 
     prepare_result(data, 0, EM4X50_NO_WORDS - 1, words);
 
@@ -380,7 +348,6 @@
     sprintf(pstring, "  reading ");
     strcat(string, pstring);
 
-<<<<<<< HEAD
     sprintf(pstring, _GREEN_("ok "));
     strcat(string, pstring);
 
@@ -412,35 +379,6 @@
             sprintf(pstring, "(no login)");
             strcat(string, pstring);
 
-=======
-    if (success == false) {       
-        sprintf(pstring, _RED_("failed"));
-        strcat(string, pstring);
-    } else {
-            
-        sprintf(pstring, _GREEN_("ok "));
-        strcat(string, pstring);
-
-        if (login) {
-            if (pwd_given) {
-                sprintf(pstring, "(login with password 0x%02x%02x%02x%02x)",
-                                    etd->password[0], etd->password[1],
-                                    etd->password[2], etd->password[3]);
-                strcat(string, pstring);
-            } else {
-                sprintf(pstring, "(login with default password 0x00000000)");
-                strcat(string, pstring);
-            }
-
-        } else {
-            if (pwd_given) {
-                sprintf(pstring, "(login failed)");
-                strcat(string, pstring);
-            } else {
-                sprintf(pstring, "(no login)");
-                strcat(string, pstring);
-            }
->>>>>>> d0eeaeef
         }
     }
 
@@ -510,10 +448,6 @@
     else
         PrintAndLogEx(NORMAL,"\nreading " _RED_("failed") "\n");
     
-<<<<<<< HEAD
-=======
-    success = (resp.status & STATUS_SUCCESS) >> 1;
->>>>>>> d0eeaeef
     return (success) ? PM3_SUCCESS : PM3_ESOFT;
 }
 
@@ -522,27 +456,13 @@
     // display result of writing operation in structured format
 
     bool pwd_given = etd->pwd_given;
-<<<<<<< HEAD
-=======
-    bool success = (resp->status & STATUS_SUCCESS) >> 1;
->>>>>>> d0eeaeef
     bool login = resp->status & STATUS_LOGIN;
     uint8_t *data = resp->data.asBytes;
     char string[NO_CHARS_MAX] = {0}, pstring[NO_CHARS_MAX] = {0};
     em4x50_word_t words[EM4X50_NO_WORDS];
 
-<<<<<<< HEAD
     prepare_result(data, etd->address, etd->address, &word);
     print_result(&word, etd->address, etd->address, true);
-=======
-    if (success == false) {
-        sprintf(pstring, "\n  writing " _RED_("failed"));
-        strcat(string, pstring);
-    } else {
-            
-        prepare_result(data, etd->address, etd->address, words);
-        print_result(words, etd->address, etd->address);
->>>>>>> d0eeaeef
 
     sprintf(pstring, "\n  writing " _GREEN_("ok "));
     strcat(string, pstring);
@@ -642,10 +562,6 @@
     else
         PrintAndLogEx(NORMAL,"\nwriting " _RED_("failed") "\n");
     
-<<<<<<< HEAD
-=======
-    success = (resp.status & STATUS_SUCCESS) >> 1;
->>>>>>> d0eeaeef
     return (success) ? PM3_SUCCESS : PM3_ESOFT;
 }
 
@@ -730,24 +646,15 @@
 
 static void print_read_result(PacketResponseNG *resp, const em4x50_data_t *etd, bool verbose) {
     
-<<<<<<< HEAD
-=======
-    return ((bool)resp.status) ? PM3_SUCCESS : PM3_ESOFT;
-}
-
-static void print_sread_result(PacketResponseNG *resp, const em4x50_data_t *etd) {
-    
->>>>>>> d0eeaeef
     // display result of writing operation in structured format
 
     bool addr_given = etd->addr_given;
     bool pwd_given = etd->pwd_given;
     bool login = resp->status & STATUS_LOGIN;
-<<<<<<< HEAD
     int now = (resp->status & STATUS_NO_WORDS) >> 2;
     char string[NO_CHARS_MAX] = {0}, pstring[NO_CHARS_MAX] = {0};
     uint8_t *data = resp->data.asBytes;
-    em4x50_word_t word;
+    em4x50_word_t words[EM4X50_NO_WORDS];
 
     if (addr_given) {
         
@@ -759,7 +666,7 @@
         string[0] = '\0';
         sprintf(pstring, "\n  reading " _GREEN_("ok "));
         strcat(string, pstring);
-        
+
         if (pwd_given) {
             if (login) {
                 sprintf(pstring, "(login with password 0x%02x%02x%02x%02x)",
@@ -785,54 +692,6 @@
         print_result(&word, 0, now - 1, verbose);
 
         if (verbose) {
-=======
-    bool success = (resp->status & STATUS_SUCCESS) >> 1;
-    int now = (resp->status & STATUS_NO_WORDS) >> 2;
-    char string[NO_CHARS_MAX] = {0}, pstring[NO_CHARS_MAX] = {0};
-    uint8_t *data = resp->data.asBytes;
-    em4x50_word_t words[EM4X50_NO_WORDS];
-
-    if (success == false) {
-        
-        sprintf(pstring, "\n  reading " _RED_("failed"));
-        strcat(string, pstring);
-        PrintAndLogEx(NORMAL,"%s\n", string);
-
-    } else {
-
-        if (addr_given) {
-            
-            // selective read mode
-
-            prepare_result(data, etd->address, etd->address, words);
-            print_result(words, etd->address, etd->address);
-            
-            string[0] = '\0';
-            sprintf(pstring, "\n  reading " _GREEN_("ok "));
-            strcat(string, pstring);
-            
-            if (pwd_given) {
-                if (login) {
-                    sprintf(pstring, "(login with password 0x%02x%02x%02x%02x)",
-                            etd->password[0], etd->password[1],
-                            etd->password[2], etd->password[3]);
-                    strcat(string, pstring);
-                } else {
-                    sprintf(pstring, "(login failed)");
-                    strcat(string, pstring);
-                }
-            } else {
-                sprintf(pstring, "(no login)");
-                strcat(string, pstring);
-            }
-
-        } else {
-            
-            //standard read mode
-
-            prepare_result(data, 0, now - 1, words);
-            print_result(words, 0, now - 1);
->>>>>>> d0eeaeef
 
             string[0] = '\0';
             sprintf(pstring, "\n  reading " _GREEN_("ok "));
@@ -845,7 +704,6 @@
                 sprintf(pstring, "(standard read mode)");
                 strcat(string, pstring);
             }
-<<<<<<< HEAD
 
             PrintAndLogEx(NORMAL,"%s\n", string);
         }
@@ -854,16 +712,6 @@
 
 int EM4x50Read(const char *Cmd, bool verbose) {
     
-=======
-        }
-
-        PrintAndLogEx(NORMAL,"%s\n", string);
-    }
-}
-
-int CmdEM4x50SRead(const char *Cmd) {
-
->>>>>>> d0eeaeef
     // envoke reading
     // - without option -> standard read mode
     // - with given address (option a) (and optional password if address is
@@ -878,7 +726,6 @@
     etd.pwd_given = false;
     etd.addr_given = false;
 
-<<<<<<< HEAD
     if (verbose) {
         while (param_getchar(Cmd, cmdp) != 0x00 && !errors) {
 
@@ -949,57 +796,4 @@
     bool verbose = true;
 
     return EM4x50Read(Cmd, verbose);
-=======
-    while (param_getchar(Cmd, cmdp) != 0x00 && !errors) {
-
-        switch (tolower(param_getchar(Cmd, cmdp))) {
-            case 'h':
-                return usage_lf_em4x50_sread();
-
-            case 'p':
-                if (param_gethex(Cmd, cmdp + 1, etd.password, 8)) {
-                     PrintAndLogEx(FAILED, "\n  password has to be 8 hex symbols\n");
-                     return PM3_EINVARG;
-                 }
-                etd.pwd_given = true;
-                cmdp += 2;
-                break;
-
-            case 'a':
-                param_getdec(Cmd, cmdp + 1, &etd.address);
-
-                // validation
-                if (etd.address <= 0 || etd.address >= EM4X50_NO_WORDS) {
-                    PrintAndLogEx(FAILED, "\n  error, address has to be in range [1-33]\n");
-                    return PM3_EINVARG;
-                }
-                etd.addr_given = true;
-                cmdp += 2;
-                break;
-
-            default:
-                PrintAndLogEx(WARNING, "\n  Unknown parameter '%c'\n", param_getchar(Cmd, cmdp));
-                errors = true;
-                break;
-        }
-    }
-
-    if (errors)
-         return usage_lf_em4x50_sread();
-
-    clearCommandBuffer();
-    SendCommandNG(CMD_LF_EM4X50_SREAD, (uint8_t *)&etd, sizeof(etd));
-
-
-    if (!WaitForResponse(CMD_ACK, &resp)) {
-        PrintAndLogEx(WARNING, "\n  timeout while waiting for reply.\n");
-        return PM3_ETIMEOUT;
-    }
-    
-    // get, prepare and print response
-    print_sread_result(&resp, &etd);
-    
-    success = (resp.status & STATUS_SUCCESS) >> 1;
-    return (success) ? PM3_SUCCESS : PM3_ESOFT;
->>>>>>> d0eeaeef
 }