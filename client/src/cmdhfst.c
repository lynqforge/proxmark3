//-----------------------------------------------------------------------------
// Copyright (C) 2020 iceman1001
//
// This code is licensed to you under the terms of the GNU GPL, version 2 or,
// at your option, any later version. See the LICENSE.txt file for the text of
// the license.
//-----------------------------------------------------------------------------
// High frequency ISO14443A / ST  commands
//-----------------------------------------------------------------------------

#include "cmdhfst.h"
#include <ctype.h>
#include "fileutils.h"
#include "cmdparser.h"     // command_t
#include "comms.h"         // clearCommandBuffer
#include "cmdtrace.h"
#include "cliparser.h"
#include "crc16.h"
#include "cmdhf14a.h"
#include "protocols.h"     // definitions of ISO14A/7816 protocol
#include "emv/apduinfo.h"  // GetAPDUCodeDescription
#include "mifare/ndef.h"   // NDEFRecordsDecodeAndPrint

#define TIMEOUT 2000

static int CmdHelp(const char *Cmd);

// get ST Microelectronics chip model (from UID)
static char *get_st_chip_model(uint8_t pc) {
    static char model[40];
    char *s = model;
    memset(model, 0, sizeof(model));
    switch (pc) {
        case 0x0:
            sprintf(s, "SRIX4K (Special)");
            break;
        case 0x2:
            sprintf(s, "SR176");
            break;
        case 0x3:
            sprintf(s, "SRIX4K");
            break;
        case 0x4:
            sprintf(s, "SRIX512");
            break;
        case 0x6:
            sprintf(s, "SRI512");
            break;
        case 0x7:
            sprintf(s, "SRI4K");
            break;
        case 0xC:
            sprintf(s, "SRT512");
            break;
        case 0xC4:
            sprintf(s, "ST25TA64K");
            break;
        case 0xE2:
            sprintf(s, "ST25??? IKEA Rothult");
            break;
        case 0xE3:
            sprintf(s, "ST25TA02KB");
            break;
        case 0xE4:
            sprintf(s, "ST25TA512B");
            break;
        case 0xA3:
            sprintf(s, "ST25TA02KB-P");
            break;
        case 0xF3:
            sprintf(s, "ST25TA02KB-D");
            break;
        default :
            sprintf(s, "Unknown");
            break;
    }
    return s;
}
/*
// print UID info from SRx chips (ST Microelectronics)
static void print_st_general_info(uint8_t *data, uint8_t len) {
    //uid = first 8 bytes in data
    PrintAndLogEx(NORMAL, "");
    PrintAndLogEx(SUCCESS, " UID: " _GREEN_("%s"), sprint_hex(SwapEndian64(data, 8, 8), len));
    PrintAndLogEx(SUCCESS, " MFG: %02X, " _YELLOW_("%s"), data[6], getTagInfo(data[6]));
    PrintAndLogEx(SUCCESS, "Chip: %02X, " _YELLOW_("%s"), data[5] >> 2, get_st_chip_model(data[5] >> 2));
}

*/
static void print_st_cc_info(uint8_t *d, uint8_t n) {
    if (n < 0x0F) {
        PrintAndLogEx(WARNING, "Not enought bytes read from system file");
        return;
    }

    PrintAndLogEx(NORMAL, "");
    PrintAndLogEx(SUCCESS, "------------ " _CYAN_("Capability Container file") " ------------");
    PrintAndLogEx(SUCCESS, " len      %u bytes (" _GREEN_("0x%02X") ")", d[1], d[1]);
    PrintAndLogEx(SUCCESS, " version  %s (" _GREEN_("0x%02X") ")", (d[2] == 0x20) ? "v2.0" : "v1.0", d[2]);

    uint16_t maxr = (d[3] << 8 | d[4]);
    PrintAndLogEx(SUCCESS, " max bytes read  %u bytes ( 0x%04X )", maxr, maxr);
    uint16_t maxw = (d[5] << 8 | d[6]);
    PrintAndLogEx(SUCCESS, " max bytes write %u bytes ( 0x%04X )", maxw, maxw);
    PrintAndLogEx(NORMAL, "");
    PrintAndLogEx(SUCCESS, " NDEF file control TLV  {");
    PrintAndLogEx(SUCCESS, "    (t) type of file  ( %02X )", d[7]);
    PrintAndLogEx(SUCCESS, "    (v)               ( %02X )", d[8]);
    PrintAndLogEx(SUCCESS, "    file id           ( %02X%02X )", d[9], d[10]);

    uint16_t maxndef = (d[11] << 8 | d[12]);
    PrintAndLogEx(SUCCESS, "    max NDEF filesize   %u bytes ( 0x%04X )", maxndef, maxndef);
    PrintAndLogEx(SUCCESS, "    ----- " _CYAN_("access rights") " -------");
    PrintAndLogEx(SUCCESS, "    read   ( %02X ) protection: %s", d[13], ((d[13] & 0x80) == 0x80) ? _RED_("enabled") : _GREEN_("disabled"));
    PrintAndLogEx(SUCCESS, "    write  ( %02X ) protection: %s", d[14], ((d[14] & 0x80) == 0x80) ? _RED_("enabled") : _GREEN_("disabled"));
    PrintAndLogEx(SUCCESS, " }");
    PrintAndLogEx(SUCCESS, "----------------- " _CYAN_("raw") " -----------------");
    PrintAndLogEx(SUCCESS, "%s", sprint_hex_inrow(d, n));
    PrintAndLogEx(NORMAL, "");
}
static void print_st_system_info(uint8_t *d, uint8_t n) {
    if (n < 0x12) {
        PrintAndLogEx(WARNING, "Not enought bytes read from system file");
        return;
    }

    PrintAndLogEx(NORMAL, "");
    PrintAndLogEx(SUCCESS, "------------ " _CYAN_("ST System file") " ------------");

    uint16_t len = (d[0] << 8 | d[1]);
    PrintAndLogEx(SUCCESS, " len      %u bytes (" _GREEN_("0x%04X") ")", len, len);

    if (d[2] == 0x80) {
        PrintAndLogEx(SUCCESS, " ST reserved  ( 0x%02X )", d[2]);
    } else {
        PrintAndLogEx(SUCCESS, " GPO Config ( 0x%02X )", d[2]);
        PrintAndLogEx(SUCCESS, "    config lock bit ( %s )", ((d[2] & 0x80) == 0x80) ? _RED_("locked") : _GREEN_("unlocked"));
        uint8_t conf = (d[2] & 0x70) >> 4;
        switch (conf) {
            case 0:
                PrintAndLogEx(SUCCESS, "");
                break;
            case 1:
                PrintAndLogEx(SUCCESS, "Session opened");
                break;
            case 2:
                PrintAndLogEx(SUCCESS, "WIP");
                break;
            case 3:
                PrintAndLogEx(SUCCESS, "MIP");
                break;
            case 4:
                PrintAndLogEx(SUCCESS, "Interrupt");
                break;
            case 5:
                PrintAndLogEx(SUCCESS, "State Control");
                break;
            case 6:
                PrintAndLogEx(SUCCESS, "RF Busy");
                break;
            case 7:
                PrintAndLogEx(SUCCESS, "Field Detect");
                break;
        }
    }

    PrintAndLogEx(SUCCESS, " Event counter config ( 0x%02X )", d[3]);
    PrintAndLogEx(SUCCESS, "        config lock bit ( %s )", ((d[3] & 0x80) == 0x80) ? _RED_("locked") : _GREEN_("unlocked"));
    PrintAndLogEx(SUCCESS, "                counter ( %s )", ((d[3] & 0x02) == 0x02) ? _RED_("enabled") : _GREEN_("disable"));
    PrintAndLogEx(SUCCESS, "   counter increment on ( %s )", ((d[3] & 0x01) == 0x01) ? _YELLOW_("write") : _YELLOW_("read"));

    uint32_t counter = (d[4] << 16 | d[5] << 8 | d[6]);
    PrintAndLogEx(SUCCESS, " 20bit counter ( 0x%05X )", counter & 0xFFFFF);

    PrintAndLogEx(SUCCESS, " Product version ( 0x%02X )", d[7]);

    PrintAndLogEx(SUCCESS, "          UID " _GREEN_("%s"), sprint_hex_inrow(d + 8, 7));
    PrintAndLogEx(SUCCESS, "          MFG  0x%02X, " _YELLOW_("%s"), d[8], getTagInfo(d[8]));
    PrintAndLogEx(SUCCESS, " Product Code  0x%02X, " _YELLOW_("%s"), d[9], get_st_chip_model(d[9]));
    PrintAndLogEx(SUCCESS, "      Device#  " _YELLOW_("%s"), sprint_hex_inrow(d + 10, 5));

    uint16_t mem = (d[0xF] << 8 | d[0x10]);
    PrintAndLogEx(SUCCESS, " Memory Size - 1   %u bytes (" _GREEN_("0x%04X") ")", mem, mem);

    PrintAndLogEx(SUCCESS, " IC Reference code %u ( 0x%02X )", d[0x12], d[0x12]);

    PrintAndLogEx(SUCCESS, "----------------- " _CYAN_("raw") " -----------------");
    PrintAndLogEx(SUCCESS, "%s", sprint_hex_inrow(d, n));
    PrintAndLogEx(NORMAL, "");

    /*
    0012
    80000000001302E2007D0E8DCC
    */
}

static uint16_t get_sw(uint8_t *d, uint8_t n) {
    if (n < 2)
        return 0;

    n -= 2;
    return d[n] * 0x0100 + d[n + 1];
}

// ST rothult
int infoHF_ST(void) {

    bool activate_field = true;
    bool keep_field_on = true;
    uint8_t response[PM3_CMD_DATA_SIZE];
    int resplen = 0;

    // ---------------  Select NDEF Tag application ----------------
    uint8_t aSELECT_AID[80];
    int aSELECT_AID_n = 0;
    param_gethex_to_eol("00a4040007d276000085010100", 0, aSELECT_AID, sizeof(aSELECT_AID), &aSELECT_AID_n);
    int res = ExchangeAPDU14a(aSELECT_AID, aSELECT_AID_n, activate_field, keep_field_on, response, sizeof(response), &resplen);
    if (res)
        return res;

    if (resplen < 2)
        return PM3_ESOFT;

    uint16_t sw = get_sw(response, resplen);
    if (sw != 0x9000) {
        PrintAndLogEx(ERR, "Selecting NDEF aid failed (%04x - %s).", sw, GetAPDUCodeDescription(sw >> 8, sw & 0xff));
        return PM3_ESOFT;
    }

    activate_field = false;
    keep_field_on = true;
    // ---------------  CC file reading ----------------

    uint8_t aSELECT_FILE_CC[30];
    int aSELECT_FILE_CC_n = 0;
    param_gethex_to_eol("00a4000c02e103", 0, aSELECT_FILE_CC, sizeof(aSELECT_FILE_CC), &aSELECT_FILE_CC_n);
    res = ExchangeAPDU14a(aSELECT_FILE_CC, aSELECT_FILE_CC_n, activate_field, keep_field_on, response, sizeof(response), &resplen);
    if (res)
        return res;

    sw = get_sw(response, resplen);
    if (sw != 0x9000) {
        PrintAndLogEx(ERR, "Selecting CC file failed (%04x - %s).", sw, GetAPDUCodeDescription(sw >> 8, sw & 0xff));
        return PM3_ESOFT;
    }

    uint8_t aREAD_CC[30];
    int aREAD_CC_n = 0;
    param_gethex_to_eol("00b000000f", 0, aREAD_CC, sizeof(aREAD_CC), &aREAD_CC_n);
    res = ExchangeAPDU14a(aREAD_CC, aREAD_CC_n, activate_field, keep_field_on, response, sizeof(response), &resplen);
    if (res)
        return res;

    sw = get_sw(response, resplen);
    if (sw != 0x9000) {
        PrintAndLogEx(ERR, "reading CC file failed (%04x - %s).", sw, GetAPDUCodeDescription(sw >> 8, sw & 0xff));
        return PM3_ESOFT;
    }

    print_st_cc_info(response, resplen - 2);


    // ---------------  System file reading ----------------
    uint8_t aSELECT_FILE_SYS[30];
    int aSELECT_FILE_SYS_n = 0;
    param_gethex_to_eol("00a4000c02e101", 0, aSELECT_FILE_SYS, sizeof(aSELECT_FILE_SYS), &aSELECT_FILE_SYS_n);
    res = ExchangeAPDU14a(aSELECT_FILE_SYS, aSELECT_FILE_SYS_n, activate_field, keep_field_on, response, sizeof(response), &resplen);
    if (res)
        return res;

    sw = get_sw(response, resplen);
    if (sw != 0x9000) {
        PrintAndLogEx(ERR, "Selecting system file failed (%04x - %s).", sw, GetAPDUCodeDescription(sw >> 8, sw & 0xff));
        return PM3_ESOFT;
    }

    keep_field_on = false;

    uint8_t aREAD_SYS[30];
    int aREAD_SYS_n = 0;
    param_gethex_to_eol("00b0000012", 0, aREAD_SYS, sizeof(aREAD_SYS), &aREAD_SYS_n);
    res = ExchangeAPDU14a(aREAD_SYS, aREAD_SYS_n, activate_field, keep_field_on, response, sizeof(response), &resplen);
    if (res)
        return res;

    sw = get_sw(response, resplen);
    if (sw != 0x9000) {
        PrintAndLogEx(ERR, "reading system file failed (%04x - %s).", sw, GetAPDUCodeDescription(sw >> 8, sw & 0xff));
        return PM3_ESOFT;
    }
    print_st_system_info(response, resplen - 2);
//    PrintAndLogEx(NORMAL, "<<<< %s", sprint_hex(response, resplen));
    return PM3_SUCCESS;
}

// menu command to get and print all info known about any known ST25TA tag
static int cmd_hf_st_info(const char *Cmd) {
    CLIParserContext *ctx;
    CLIParserInit(&ctx, "hf st info",
                  "Get info about ST25TA tag",
                  "hf st info"
                );
    
    void *argtable[] = {
        arg_param_begin,
        arg_param_end
    };
    CLIExecWithReturn(ctx, Cmd, argtable, true);
    CLIParserFree(ctx);
    return infoHF_ST();
}

static int cmd_hf_st_sim(const char *Cmd) {
<<<<<<< HEAD
    char c = tolower(param_getchar(Cmd, 0));
    if (c == 'h' || c == 0x00) return usage_hf_st_sim();

    int uidlen = 0;
    uint8_t cmdp = 0;
    uint8_t uid[7] = {0};
    if (c == 'u') {
        param_gethex_ex(Cmd, cmdp + 1, uid, &uidlen);
        uidlen >>= 1;
        if (uidlen != 7) {
            return usage_hf_st_sim();
        }
=======
    int uidlen = 0;
    uint8_t uid[7] = {0};

    CLIParserContext *ctx;
    CLIParserInit(&ctx, "hf st sim",
                  "Emulating ST25TA512B tag with 7 byte UID",
                  "hf st sim -u 02E2007D0FCA4C\n");

    void *argtable[] = {
        arg_param_begin,
        arg_str1("u", "uid", "<hex>", "7 byte UID"),
        arg_param_end
    };
    CLIExecWithReturn(ctx, Cmd, argtable, false);

    CLIGetHexWithReturn(ctx, 1, uid, &uidlen);

    if (uidlen != 7) {
        PrintAndLogEx(ERR, "UID must be 7 hex bytes");
        return PM3_EINVARG;
>>>>>>> 1636309b
    }

    char param[40];
    snprintf(param, sizeof(param), "t 10 u %s", sprint_hex_inrow(uid, uidlen));
    return CmdHF14ASim(param);
}

static int cmd_hf_st_ndef(const char *Cmd) {
<<<<<<< HEAD
    char c = tolower(param_getchar(Cmd, 0));
    if (c == 'h' || c == 0x00) return usage_hf_st_ndef();

    int pwdlen = 0;
    uint8_t cmdp = 0;
=======
    int pwdlen = 0;
>>>>>>> 1636309b
    uint8_t pwd[16] = {0};
    bool with_pwd = false;

    CLIParserContext *ctx;
    CLIParserInit(&ctx, "hf st ndef",
                  "Read NFC Data Exchange Format (NDEF) file on ST25TA",
                  "hf st ndef -p 82E80053D4CA5C0B656D852CC696C8A1\n");

    void *argtable[] = {
        arg_param_begin,
        arg_str0("p", "password", "<hex>", "16 byte read password"),
        arg_param_end
    };
    CLIExecWithReturn(ctx, Cmd, argtable, true);

    CLIGetHexWithReturn(ctx, 1, pwd, &pwdlen);

    if (pwdlen == 0) {
        with_pwd = false;
    } else {
        if (pwdlen != 16) {
<<<<<<< HEAD
            return usage_hf_st_ndef();
=======
            PrintAndLogEx(ERR, "Password must be 16 hex bytes");
            return PM3_EINVARG;
>>>>>>> 1636309b
        }
        with_pwd = true;
    }

    bool activate_field = true;
    bool keep_field_on = true;
    uint8_t response[PM3_CMD_DATA_SIZE];
    int resplen = 0;

    // ---------------  Select NDEF Tag application ----------------
    uint8_t aSELECT_AID[80];
    int aSELECT_AID_n = 0;
    param_gethex_to_eol("00a4040007d276000085010100", 0, aSELECT_AID, sizeof(aSELECT_AID), &aSELECT_AID_n);
    int res = ExchangeAPDU14a(aSELECT_AID, aSELECT_AID_n, activate_field, keep_field_on, response, sizeof(response), &resplen);
    if (res)
        return res;

    if (resplen < 2)
        return PM3_ESOFT;

    uint16_t sw = get_sw(response, resplen);
    if (sw != 0x9000) {
        PrintAndLogEx(ERR, "Selecting NDEF aid failed (%04x - %s).", sw, GetAPDUCodeDescription(sw >> 8, sw & 0xff));
        return PM3_ESOFT;
    }

    activate_field = false;
    keep_field_on = true;

    // ---------------  NDEF file reading ----------------
    uint8_t aSELECT_FILE_NDEF[30];
    int aSELECT_FILE_NDEF_n = 0;
    param_gethex_to_eol("00a4000c020001", 0, aSELECT_FILE_NDEF, sizeof(aSELECT_FILE_NDEF), &aSELECT_FILE_NDEF_n);
    res = ExchangeAPDU14a(aSELECT_FILE_NDEF, aSELECT_FILE_NDEF_n, activate_field, keep_field_on, response, sizeof(response), &resplen);
    if (res)
        return res;

    sw = get_sw(response, resplen);
    if (sw != 0x9000) {
        PrintAndLogEx(ERR, "Selecting NDEF file failed (%04x - %s).", sw, GetAPDUCodeDescription(sw >> 8, sw & 0xff));
        return PM3_ESOFT;
    }

<<<<<<< HEAD
    // ---------------  VERIFY ----------------
    uint8_t aVERIFY[30];
    int aVERIFY_n = 0;
    param_gethex_to_eol("0020000100", 0, aVERIFY, sizeof(aVERIFY), &aVERIFY_n);
    res = ExchangeAPDU14a(aVERIFY, aVERIFY_n, activate_field, keep_field_on, response, sizeof(response), &resplen);
    if (res)
        return res;

    sw = get_sw(response, resplen);
    if (sw == 0x6300) {
        // need to provide 16byte password
        param_gethex_to_eol("0020000110", 0, aVERIFY, sizeof(aVERIFY), &aVERIFY_n);
        memcpy(aVERIFY + aVERIFY_n, pwd, pwdlen);
        res = ExchangeAPDU14a(aVERIFY, aVERIFY_n + pwdlen, activate_field, keep_field_on, response, sizeof(response), &resplen);
=======
    if (with_pwd) {
        // ---------------  VERIFY ----------------
        uint8_t aVERIFY[30];
        int aVERIFY_n = 0;
        param_gethex_to_eol("0020000100", 0, aVERIFY, sizeof(aVERIFY), &aVERIFY_n);
        res = ExchangeAPDU14a(aVERIFY, aVERIFY_n, activate_field, keep_field_on, response, sizeof(response), &resplen);
>>>>>>> 1636309b
        if (res)
            return res;

        sw = get_sw(response, resplen);
<<<<<<< HEAD
        if (sw != 0x9000) {
            PrintAndLogEx(ERR, "Verify password failed (%04x - %s).", sw, GetAPDUCodeDescription(sw >> 8, sw & 0xff));
            return PM3_ESOFT;
=======
        if (sw == 0x6300) {
            // need to provide 16byte password
            param_gethex_to_eol("0020000110", 0, aVERIFY, sizeof(aVERIFY), &aVERIFY_n);
            memcpy(aVERIFY + aVERIFY_n, pwd, pwdlen);
            res = ExchangeAPDU14a(aVERIFY, aVERIFY_n + pwdlen, activate_field, keep_field_on, response, sizeof(response), &resplen);
            if (res)
                return res;

            sw = get_sw(response, resplen);
            if (sw != 0x9000) {
                PrintAndLogEx(ERR, "Verify password failed (%04x - %s).", sw, GetAPDUCodeDescription(sw >> 8, sw & 0xff));
                return PM3_ESOFT;
            }
>>>>>>> 1636309b
        }
    }

    keep_field_on = false;
    uint8_t aREAD_NDEF[30];
    int aREAD_NDEF_n = 0;
    param_gethex_to_eol("00b000001d", 0, aREAD_NDEF, sizeof(aREAD_NDEF), &aREAD_NDEF_n);
    res = ExchangeAPDU14a(aREAD_NDEF, aREAD_NDEF_n, activate_field, keep_field_on, response, sizeof(response), &resplen);
    if (res)
        return res;

    sw = get_sw(response, resplen);
    if (sw != 0x9000) {
        PrintAndLogEx(ERR, "reading NDEF file failed (%04x - %s).", sw, GetAPDUCodeDescription(sw >> 8, sw & 0xff));
        return PM3_ESOFT;
    }

    NDEFRecordsDecodeAndPrint(response + 2, resplen - 4);
    return PM3_SUCCESS;
}

static int cmd_hf_st_protect(const char *Cmd) {

<<<<<<< HEAD
    uint8_t cmdp = 0;
    bool errors = false;
    int pwdlen = 0;
    uint8_t pwd[16] = {0};
    int statelen = 3;
    uint8_t state[3] = {0x26, 0, 0};

    while (param_getchar(Cmd, cmdp) != 0x00 && !errors) {
        switch (tolower(param_getchar(Cmd, cmdp))) {
            case 'h':
                return usage_hf_st_protect();
            case '0':
                state[0] = 0x26;  //Disable protection
                cmdp++;
                break;
            case '1':
                state[0] = 0x28;  //Enable protection
                cmdp++;
                break;
            case 'r':
                state[2] = 0x01;
                cmdp++;
                break;
            case 'w':
                state[2] = 0x02;
                cmdp++;
                break;
            case 'p':
                param_gethex_ex(Cmd, cmdp + 1, pwd, &pwdlen);
                pwdlen >>= 1;
                cmdp += 2;
                break;
            default:
                PrintAndLogEx(WARNING, "Unknown parameter '%c'", param_getchar(Cmd, cmdp));
                errors = true;
                break;
        }
    }

    //Validations

    if (state[2] == 0x00) {
        PrintAndLogEx(WARNING, "Missing action (r)ead or (w)rite");
        errors = true;
=======
    int pwdlen = 0;
    uint8_t pwd[16] = {0};
    int statelen = 3;
    uint8_t state[3] = {0x26, 0, 0x02};

    bool disable_protection = false;
    bool enable_protection = false;
    bool read_protection = false;
    bool write_protection = false;

    CLIParserContext *ctx;
    CLIParserInit(&ctx, "hf st protect",
                  "Change read or write protection for NFC Data Exchange Format (NDEF) file on ST25TA",
                  "hf st protect -p 82E80053D4CA5C0B656D852CC696C8A1 -r -e -> enable read protection\n"
                  "hf st protect -p 82E80053D4CA5C0B656D852CC696C8A1 -w -d -> disable write protection\n");

    void *argtable[] = {
        arg_param_begin,
        arg_lit0("e",  "enable",            "enable protection"),
        arg_lit0("d",  "disable",           "disable protection (default)"),        
        arg_lit0("r",  "read",              "change read protection"),
        arg_lit0("w",  "write",             "change write protection (default)"),
        arg_str1("p", "password", "<hex>", "16 byte write password"),
        arg_param_end
    };
    CLIExecWithReturn(ctx, Cmd, argtable, false);

    enable_protection = arg_get_lit(ctx, 1);
    disable_protection = arg_get_lit(ctx, 2);
    read_protection = arg_get_lit(ctx, 3);
    write_protection = arg_get_lit(ctx, 4);

    CLIGetHexWithReturn(ctx, 5, pwd, &pwdlen);

    CLIParserFree(ctx);        

    //Validations

    if (enable_protection && disable_protection) {
        PrintAndLogEx(ERR, "Must specify either enable or disable protection, not both");
        return PM3_EINVARG;
    } else {
        if (enable_protection) {
            state[0] = 0x28;
        }
        if (disable_protection) {
            state[0] = 0x26;
        }
>>>>>>> 1636309b
    }

    if (read_protection && write_protection) {
        PrintAndLogEx(ERR, "Must specify either read or write protection, not both");
        return PM3_EINVARG;
    } else {
        if (read_protection) {
            state[2] = 0x01;
        }
        if (write_protection) {
            state[2] = 0x02;
        }
    }

    if (pwdlen != 16) {
<<<<<<< HEAD
        PrintAndLogEx(WARNING, "Missing 16 byte password");
        errors = true;
    }

    if (errors || cmdp == 0) return usage_hf_st_protect();
=======
        PrintAndLogEx(ERR, "Missing 16 byte password");
        return PM3_EINVARG;
    }
>>>>>>> 1636309b

    bool activate_field = true;
    bool keep_field_on = true;
    uint8_t response[PM3_CMD_DATA_SIZE];
    int resplen = 0;

    // ---------------  Select NDEF Tag application ----------------
    uint8_t aSELECT_AID[80];
    int aSELECT_AID_n = 0;
    param_gethex_to_eol("00a4040007d276000085010100", 0, aSELECT_AID, sizeof(aSELECT_AID), &aSELECT_AID_n);
    int res = ExchangeAPDU14a(aSELECT_AID, aSELECT_AID_n, activate_field, keep_field_on, response, sizeof(response), &resplen);
    if (res)
        return res;

    if (resplen < 2)
        return PM3_ESOFT;

    uint16_t sw = get_sw(response, resplen);
    if (sw != 0x9000) {
        PrintAndLogEx(ERR, "Selecting NDEF aid failed (%04x - %s).", sw, GetAPDUCodeDescription(sw >> 8, sw & 0xff));
        return PM3_ESOFT;
    }

    activate_field = false;
    keep_field_on = true;

    // ---------------  Select NDEF file ----------------
    uint8_t aSELECT_FILE_NDEF[30];
    int aSELECT_FILE_NDEF_n = 0;
    param_gethex_to_eol("00a4000c020001", 0, aSELECT_FILE_NDEF, sizeof(aSELECT_FILE_NDEF), &aSELECT_FILE_NDEF_n);
    res = ExchangeAPDU14a(aSELECT_FILE_NDEF, aSELECT_FILE_NDEF_n, activate_field, keep_field_on, response, sizeof(response), &resplen);
    if (res)
        return res;

    sw = get_sw(response, resplen);
    if (sw != 0x9000) {
        PrintAndLogEx(ERR, "Selecting NDEF file failed (%04x - %s).", sw, GetAPDUCodeDescription(sw >> 8, sw & 0xff));
        return PM3_ESOFT;
    }

    // ---------------  VERIFY ----------------
    uint8_t aVERIFY[30];
    int aVERIFY_n = 0;
    // need to provide 16byte password
    param_gethex_to_eol("0020000210", 0, aVERIFY, sizeof(aVERIFY), &aVERIFY_n);
    memcpy(aVERIFY + aVERIFY_n, pwd, pwdlen);
    res = ExchangeAPDU14a(aVERIFY, aVERIFY_n + pwdlen, activate_field, keep_field_on, response, sizeof(response), &resplen);
    if (res)
        return res;

    sw = get_sw(response, resplen);
    if (sw != 0x9000) {
        PrintAndLogEx(ERR, "Verify password failed (%04x - %s).", sw, GetAPDUCodeDescription(sw >> 8, sw & 0xff));
        return PM3_ESOFT;
    }

    // ---------------  Change protection ----------------
    keep_field_on = false;
    uint8_t aPROTECT[30];
    int aPROTECT_n = 0;
    param_gethex_to_eol("00", 0, aPROTECT, sizeof(aPROTECT), &aPROTECT_n);
    memcpy(aPROTECT + aPROTECT_n, state, statelen);
    res = ExchangeAPDU14a(aPROTECT, aPROTECT_n + statelen, activate_field, keep_field_on, response, sizeof(response), &resplen);
    if (res)
        return res;

    sw = get_sw(response, resplen);
    if (sw != 0x9000) {
        PrintAndLogEx(ERR, "changing protection failed (%04x - %s).", sw, GetAPDUCodeDescription(sw >> 8, sw & 0xff));
        return PM3_ESOFT;
    }

    PrintAndLogEx(SUCCESS, " %s protection ( %s )", ((state[2] & 0x01) == 0x01) ? _YELLOW_("read") : _YELLOW_("write"),
                  ((state[0] & 0x28) == 0x28) ? _RED_("enabled") : _GREEN_("disabled"));

    return PM3_SUCCESS;
}

static int cmd_hf_st_pwd(const char *Cmd) {

<<<<<<< HEAD
    uint8_t cmdp = 0;
    bool errors = false;
=======
>>>>>>> 1636309b
    int pwdlen = 0;
    uint8_t pwd[16] = {0};
    int newpwdlen = 0;
    uint8_t newpwd[16] = {0};
    int changePwdlen = 4;
    uint8_t changePwd[4] = {0x24, 0x00, 0x01, 0x10};
    bool change_read_password = false;
    bool change_write_password = false;

    CLIParserContext *ctx;
    CLIParserInit(&ctx, "hf st pwd",
                  "Change read or write password for NFC Data Exchange Format (NDEF) file on ST25TA",
                  "hf st pwd -p 82E80053D4CA5C0B656D852CC696C8A1 -r -n 00000000000000000000000000000000 -> change read password\n"
                  "hf st pwd -p 82E80053D4CA5C0B656D852CC696C8A1 -w -n 00000000000000000000000000000000 -> change write password\n");

    void *argtable[] = {
        arg_param_begin,
        arg_lit0("r", "read",              "change the read password (default)"),
        arg_lit0("w", "write",             "change the write password"),
        arg_str1("p", "password", "<hex>", "current 16 byte write password"),
        arg_str1("n", "new",      "<hex>", "new 16 byte password"),
        arg_param_end
    };
    CLIExecWithReturn(ctx, Cmd, argtable, false);

    change_read_password = arg_get_lit(ctx, 1);
    change_write_password = arg_get_lit(ctx, 2);

    CLIGetHexWithReturn(ctx, 3, pwd, &pwdlen);

    CLIGetHexWithReturn(ctx, 4, newpwd, &newpwdlen);

    if (change_read_password && change_write_password) {
        PrintAndLogEx(ERR, "Must specify either read or write, not both");
        CLIParserFree(ctx);        
        return PM3_EINVARG;
    } else {
        if (change_read_password) {
            changePwd[2] = 0x01;
        }
        if (change_write_password) {
            changePwd[2] = 0x02;
        }
    }

    CLIParserFree(ctx);

<<<<<<< HEAD
    if (changePwd[2] == 0x00) {
        PrintAndLogEx(WARNING, "Missing password specification: (r)ead or (w)rite");
        errors = true;
    }
    if (pwdlen != 16) {
        PrintAndLogEx(WARNING, "Missing original 16 byte password");
        errors = true;
    }
    if (newpwdlen != 16) {
        PrintAndLogEx(WARNING, "Missing new 16 byte password");
        errors = true;
    }
    if (errors || cmdp == 0) return usage_hf_st_pwd();

=======
    if (pwdlen != 16) {
        PrintAndLogEx(ERR, "Original write password must be 16 hex bytes");
        return PM3_EINVARG;
    }
    if (newpwdlen != 16) {
        PrintAndLogEx(ERR, "New password must be 16 hex bytes");
        return PM3_EINVARG;
    }
    
>>>>>>> 1636309b
    bool activate_field = true;
    bool keep_field_on = true;
    uint8_t response[PM3_CMD_DATA_SIZE];
    int resplen = 0;

    // ---------------  Select NDEF Tag application ----------------
    uint8_t aSELECT_AID[80];
    int aSELECT_AID_n = 0;
    param_gethex_to_eol("00a4040007d276000085010100", 0, aSELECT_AID, sizeof(aSELECT_AID), &aSELECT_AID_n);
    int res = ExchangeAPDU14a(aSELECT_AID, aSELECT_AID_n, activate_field, keep_field_on, response, sizeof(response), &resplen);
    if (res)
        return res;

    if (resplen < 2)
        return PM3_ESOFT;

    uint16_t sw = get_sw(response, resplen);
    if (sw != 0x9000) {
        PrintAndLogEx(ERR, "Selecting NDEF aid failed (%04x - %s).", sw, GetAPDUCodeDescription(sw >> 8, sw & 0xff));
        return PM3_ESOFT;
    }

    activate_field = false;
    keep_field_on = true;

    // ---------------  Select NDEF file ----------------
    uint8_t aSELECT_FILE_NDEF[30];
    int aSELECT_FILE_NDEF_n = 0;
    param_gethex_to_eol("00a4000c020001", 0, aSELECT_FILE_NDEF, sizeof(aSELECT_FILE_NDEF), &aSELECT_FILE_NDEF_n);
    res = ExchangeAPDU14a(aSELECT_FILE_NDEF, aSELECT_FILE_NDEF_n, activate_field, keep_field_on, response, sizeof(response), &resplen);
    if (res)
        return res;

    sw = get_sw(response, resplen);
    if (sw != 0x9000) {
        PrintAndLogEx(ERR, "Selecting NDEF file failed (%04x - %s).", sw, GetAPDUCodeDescription(sw >> 8, sw & 0xff));
        return PM3_ESOFT;
    }

    // ---------------  VERIFY ----------------
    uint8_t aVERIFY[30];
    int aVERIFY_n = 0;
    // need to provide 16byte password
    param_gethex_to_eol("0020000210", 0, aVERIFY, sizeof(aVERIFY), &aVERIFY_n);
    memcpy(aVERIFY + aVERIFY_n, pwd, pwdlen);
    res = ExchangeAPDU14a(aVERIFY, aVERIFY_n + pwdlen, activate_field, keep_field_on, response, sizeof(response), &resplen);
    if (res)
        return res;

    sw = get_sw(response, resplen);
    if (sw != 0x9000) {
        PrintAndLogEx(ERR, "Verify password failed (%04x - %s).", sw, GetAPDUCodeDescription(sw >> 8, sw & 0xff));
        return PM3_ESOFT;
    }

    // ---------------  Change password ----------------

    keep_field_on = false;
    uint8_t aCHG_PWD[30];
    int aCHG_PWD_n = 0;
    param_gethex_to_eol("00", 0, aCHG_PWD, sizeof(aCHG_PWD), &aCHG_PWD_n);
    memcpy(aCHG_PWD + aCHG_PWD_n, changePwd, changePwdlen);
    memcpy(aCHG_PWD + aCHG_PWD_n + changePwdlen, newpwd, newpwdlen);
    res = ExchangeAPDU14a(aCHG_PWD, aCHG_PWD_n + changePwdlen + newpwdlen, activate_field, keep_field_on, response, sizeof(response), &resplen);
    if (res)
        return res;

    sw = get_sw(response, resplen);
    if (sw != 0x9000) {
        PrintAndLogEx(ERR, "password change failed (%04x - %s).", sw, GetAPDUCodeDescription(sw >> 8, sw & 0xff));
        return PM3_ESOFT;
    }
    PrintAndLogEx(SUCCESS, " %s password changed", ((changePwd[2] & 0x01) == 0x01) ? _YELLOW_("read") : _YELLOW_("write"));

    return PM3_SUCCESS;

}

static int cmd_hf_st_list(const char *Cmd) {
    (void)Cmd; // Cmd is not used so far
    CmdTraceList("7816");
    return PM3_SUCCESS;
}

static command_t CommandTable[] = {
    {"help",    CmdHelp,           AlwaysAvailable, "This help"},
    {"info",    cmd_hf_st_info,    IfPm3Iso14443a,  "Tag information"},
    {"list",    cmd_hf_st_list,    AlwaysAvailable, "List ISO 14443A/7816 history"},
    {"ndef",    cmd_hf_st_ndef,    AlwaysAvailable, "read NDEF file on tag"},
    {"protect", cmd_hf_st_protect, IfPm3Iso14443a,  "change protection on tag"},
    {"pwd",     cmd_hf_st_pwd,     IfPm3Iso14443a,  "change password on tag"},
    {"sim",     cmd_hf_st_sim,     IfPm3Iso14443a,  "Fake ISO 14443A/ST tag"},
    {NULL, NULL, NULL, NULL}
};

static int CmdHelp(const char *Cmd) {
    (void)Cmd; // Cmd is not used so far
    CmdsHelp(CommandTable);
    return PM3_SUCCESS;
}

int CmdHF_ST(const char *Cmd) {
    clearCommandBuffer();
    return CmdsParse(CommandTable, Cmd);
}<|MERGE_RESOLUTION|>--- conflicted
+++ resolved
@@ -311,20 +311,6 @@
 }
 
 static int cmd_hf_st_sim(const char *Cmd) {
-<<<<<<< HEAD
-    char c = tolower(param_getchar(Cmd, 0));
-    if (c == 'h' || c == 0x00) return usage_hf_st_sim();
-
-    int uidlen = 0;
-    uint8_t cmdp = 0;
-    uint8_t uid[7] = {0};
-    if (c == 'u') {
-        param_gethex_ex(Cmd, cmdp + 1, uid, &uidlen);
-        uidlen >>= 1;
-        if (uidlen != 7) {
-            return usage_hf_st_sim();
-        }
-=======
     int uidlen = 0;
     uint8_t uid[7] = {0};
 
@@ -345,7 +331,6 @@
     if (uidlen != 7) {
         PrintAndLogEx(ERR, "UID must be 7 hex bytes");
         return PM3_EINVARG;
->>>>>>> 1636309b
     }
 
     char param[40];
@@ -354,15 +339,7 @@
 }
 
 static int cmd_hf_st_ndef(const char *Cmd) {
-<<<<<<< HEAD
-    char c = tolower(param_getchar(Cmd, 0));
-    if (c == 'h' || c == 0x00) return usage_hf_st_ndef();
-
     int pwdlen = 0;
-    uint8_t cmdp = 0;
-=======
-    int pwdlen = 0;
->>>>>>> 1636309b
     uint8_t pwd[16] = {0};
     bool with_pwd = false;
 
@@ -384,12 +361,8 @@
         with_pwd = false;
     } else {
         if (pwdlen != 16) {
-<<<<<<< HEAD
-            return usage_hf_st_ndef();
-=======
             PrintAndLogEx(ERR, "Password must be 16 hex bytes");
             return PM3_EINVARG;
->>>>>>> 1636309b
         }
         with_pwd = true;
     }
@@ -433,38 +406,16 @@
         return PM3_ESOFT;
     }
 
-<<<<<<< HEAD
-    // ---------------  VERIFY ----------------
-    uint8_t aVERIFY[30];
-    int aVERIFY_n = 0;
-    param_gethex_to_eol("0020000100", 0, aVERIFY, sizeof(aVERIFY), &aVERIFY_n);
-    res = ExchangeAPDU14a(aVERIFY, aVERIFY_n, activate_field, keep_field_on, response, sizeof(response), &resplen);
-    if (res)
-        return res;
-
-    sw = get_sw(response, resplen);
-    if (sw == 0x6300) {
-        // need to provide 16byte password
-        param_gethex_to_eol("0020000110", 0, aVERIFY, sizeof(aVERIFY), &aVERIFY_n);
-        memcpy(aVERIFY + aVERIFY_n, pwd, pwdlen);
-        res = ExchangeAPDU14a(aVERIFY, aVERIFY_n + pwdlen, activate_field, keep_field_on, response, sizeof(response), &resplen);
-=======
     if (with_pwd) {
         // ---------------  VERIFY ----------------
         uint8_t aVERIFY[30];
         int aVERIFY_n = 0;
         param_gethex_to_eol("0020000100", 0, aVERIFY, sizeof(aVERIFY), &aVERIFY_n);
         res = ExchangeAPDU14a(aVERIFY, aVERIFY_n, activate_field, keep_field_on, response, sizeof(response), &resplen);
->>>>>>> 1636309b
         if (res)
             return res;
 
         sw = get_sw(response, resplen);
-<<<<<<< HEAD
-        if (sw != 0x9000) {
-            PrintAndLogEx(ERR, "Verify password failed (%04x - %s).", sw, GetAPDUCodeDescription(sw >> 8, sw & 0xff));
-            return PM3_ESOFT;
-=======
         if (sw == 0x6300) {
             // need to provide 16byte password
             param_gethex_to_eol("0020000110", 0, aVERIFY, sizeof(aVERIFY), &aVERIFY_n);
@@ -478,7 +429,6 @@
                 PrintAndLogEx(ERR, "Verify password failed (%04x - %s).", sw, GetAPDUCodeDescription(sw >> 8, sw & 0xff));
                 return PM3_ESOFT;
             }
->>>>>>> 1636309b
         }
     }
 
@@ -502,52 +452,6 @@
 
 static int cmd_hf_st_protect(const char *Cmd) {
 
-<<<<<<< HEAD
-    uint8_t cmdp = 0;
-    bool errors = false;
-    int pwdlen = 0;
-    uint8_t pwd[16] = {0};
-    int statelen = 3;
-    uint8_t state[3] = {0x26, 0, 0};
-
-    while (param_getchar(Cmd, cmdp) != 0x00 && !errors) {
-        switch (tolower(param_getchar(Cmd, cmdp))) {
-            case 'h':
-                return usage_hf_st_protect();
-            case '0':
-                state[0] = 0x26;  //Disable protection
-                cmdp++;
-                break;
-            case '1':
-                state[0] = 0x28;  //Enable protection
-                cmdp++;
-                break;
-            case 'r':
-                state[2] = 0x01;
-                cmdp++;
-                break;
-            case 'w':
-                state[2] = 0x02;
-                cmdp++;
-                break;
-            case 'p':
-                param_gethex_ex(Cmd, cmdp + 1, pwd, &pwdlen);
-                pwdlen >>= 1;
-                cmdp += 2;
-                break;
-            default:
-                PrintAndLogEx(WARNING, "Unknown parameter '%c'", param_getchar(Cmd, cmdp));
-                errors = true;
-                break;
-        }
-    }
-
-    //Validations
-
-    if (state[2] == 0x00) {
-        PrintAndLogEx(WARNING, "Missing action (r)ead or (w)rite");
-        errors = true;
-=======
     int pwdlen = 0;
     uint8_t pwd[16] = {0};
     int statelen = 3;
@@ -596,7 +500,6 @@
         if (disable_protection) {
             state[0] = 0x26;
         }
->>>>>>> 1636309b
     }
 
     if (read_protection && write_protection) {
@@ -612,17 +515,9 @@
     }
 
     if (pwdlen != 16) {
-<<<<<<< HEAD
-        PrintAndLogEx(WARNING, "Missing 16 byte password");
-        errors = true;
-    }
-
-    if (errors || cmdp == 0) return usage_hf_st_protect();
-=======
         PrintAndLogEx(ERR, "Missing 16 byte password");
         return PM3_EINVARG;
     }
->>>>>>> 1636309b
 
     bool activate_field = true;
     bool keep_field_on = true;
@@ -703,11 +598,6 @@
 
 static int cmd_hf_st_pwd(const char *Cmd) {
 
-<<<<<<< HEAD
-    uint8_t cmdp = 0;
-    bool errors = false;
-=======
->>>>>>> 1636309b
     int pwdlen = 0;
     uint8_t pwd[16] = {0};
     int newpwdlen = 0;
@@ -755,22 +645,6 @@
 
     CLIParserFree(ctx);
 
-<<<<<<< HEAD
-    if (changePwd[2] == 0x00) {
-        PrintAndLogEx(WARNING, "Missing password specification: (r)ead or (w)rite");
-        errors = true;
-    }
-    if (pwdlen != 16) {
-        PrintAndLogEx(WARNING, "Missing original 16 byte password");
-        errors = true;
-    }
-    if (newpwdlen != 16) {
-        PrintAndLogEx(WARNING, "Missing new 16 byte password");
-        errors = true;
-    }
-    if (errors || cmdp == 0) return usage_hf_st_pwd();
-
-=======
     if (pwdlen != 16) {
         PrintAndLogEx(ERR, "Original write password must be 16 hex bytes");
         return PM3_EINVARG;
@@ -780,7 +654,6 @@
         return PM3_EINVARG;
     }
     
->>>>>>> 1636309b
     bool activate_field = true;
     bool keep_field_on = true;
     uint8_t response[PM3_CMD_DATA_SIZE];
