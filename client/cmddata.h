--- conflicted
+++ resolved
@@ -14,15 +14,10 @@
 command_t * CmdDataCommands();
 
 int CmdData(const char *Cmd);
-<<<<<<< HEAD
-void setDemodBuf(uint8_t *buff, size_t size, size_t startIdx);
-void printDemodBuff();
-
-=======
 void printDemodBuff(void);
 void printBitStream(uint8_t BitStream[], uint32_t bitLen);
 void setDemodBuf(uint8_t *buff, size_t size, size_t startIdx);
->>>>>>> 58e93ff5
+
 int CmdAmp(const char *Cmd);
 int Cmdaskdemod(const char *Cmd);
 int CmdAskEM410xDemod(const char *Cmd);
