//-----------------------------------------------------------------------------
// Copyright (C) 2017 October, Satsuoni
// 2017 iceman
// This code is licensed to you under the terms of the GNU GPL, version 2 or,
// at your option, any later version. See the LICENSE.txt file for the text of
// the license.
//-----------------------------------------------------------------------------
// High frequency ISO18092 / FeliCa commands
//-----------------------------------------------------------------------------
#include "cmdhffelica.h"

#include <stdio.h>
#include <stdlib.h>
#include <string.h>
#include <ctype.h>
#include <inttypes.h>

#include "cmdparser.h"    // command_t
#include "comms.h"
#include "cmdtrace.h"
#include "crc16.h"

#include "ui.h"
#include "mifare.h"     // felica_card_select_t struct

static int CmdHelp(const char *Cmd);

/*
static int usage_hf_felica_sim(void) {
    PrintAndLogEx(NORMAL, "\n Emulating ISO/18092 FeliCa tag \n");
    PrintAndLogEx(NORMAL, "Usage: hf felica sim [h] t <type> [v]");
    PrintAndLogEx(NORMAL, "Options:");
    PrintAndLogEx(NORMAL, "    h     : This help");
    PrintAndLogEx(NORMAL, "    t     : 1 = FeliCa");
    PrintAndLogEx(NORMAL, "          : 2 = FeliCaLiteS");
    PrintAndLogEx(NORMAL, "    v     : (Optional) Verbose");
    PrintAndLogEx(NORMAL, "Examples:");
    PrintAndLogEx(NORMAL, "          hf felica sim t 1 ");
    return PM3_SUCCESS;
}
*/

static int usage_hf_felica_sniff(void) {
    PrintAndLogEx(NORMAL, "It get data from the field and saves it into command buffer.");
    PrintAndLogEx(NORMAL, "Buffer accessible from command 'hf list felica'");
    PrintAndLogEx(NORMAL, "Usage:  hf felica sniff <s> <t>");
    PrintAndLogEx(NORMAL, "      s       samples to skip (decimal)");
    PrintAndLogEx(NORMAL, "      t       triggers to skip (decimal)");
    PrintAndLogEx(NORMAL, "Examples:");
    PrintAndLogEx(NORMAL, "          hf felica sniff s 1000");
    return PM3_SUCCESS;
}
static int usage_hf_felica_simlite(void) {
    PrintAndLogEx(NORMAL, "\n Emulating ISO/18092 FeliCa Lite tag \n");
    PrintAndLogEx(NORMAL, "Usage: hf felica litesim [h] u <uid>");
    PrintAndLogEx(NORMAL, "Options:");
    PrintAndLogEx(NORMAL, "    h     : This help");
    PrintAndLogEx(NORMAL, "    uid   : UID in hexsymbol");
    PrintAndLogEx(NORMAL, "Examples:");
    PrintAndLogEx(NORMAL, "          hf felica litesim 11223344556677");
    return PM3_SUCCESS;
}
static int usage_hf_felica_dumplite(void) {
    PrintAndLogEx(NORMAL, "\n Dump ISO/18092 FeliCa Lite tag \n");
    PrintAndLogEx(NORMAL, "press button to abort run, otherwise it will loop for 200sec.");
    PrintAndLogEx(NORMAL, "Usage: hf felica litedump [h]");
    PrintAndLogEx(NORMAL, "Options:");
    PrintAndLogEx(NORMAL, "    h     : This help");
    PrintAndLogEx(NORMAL, "Examples:");
    PrintAndLogEx(NORMAL, "          hf felica litedump");
    return PM3_SUCCESS;
}
static int usage_hf_felica_raw(void) {
    PrintAndLogEx(NORMAL, "Usage: hf felica raw [-h] [-r] [-c] [-p] [-a] <0A 0B 0C ... hex>");
    PrintAndLogEx(NORMAL, "       -h    this help");
    PrintAndLogEx(NORMAL, "       -r    do not read response");
    PrintAndLogEx(NORMAL, "       -c    calculate and append CRC");
    PrintAndLogEx(NORMAL, "       -p    leave the signal field ON after receive");
    PrintAndLogEx(NORMAL, "       -a    active signal field ON without select");
    PrintAndLogEx(NORMAL, "       -s    active signal field ON with select");
    return PM3_SUCCESS;
}

static int usage_hf_felica_request_service(void) {
    PrintAndLogEx(NORMAL, "\nInfo: Use this command to verify the existence of Area and Service, and to acquire Key Version:");
    PrintAndLogEx(NORMAL, "       - When the specified Area or Service exists, the card returns Key Version.");
    PrintAndLogEx(NORMAL, "       - When the specified Area or Service does not exist, the card returns FFFFh as Key Version.");
    PrintAndLogEx(NORMAL, "\nUsage: hf felica rqservice [-h] <0A 0B 0C ... IDm hex> <01 Number of Node hex> <0A 0B Node Code List hex (Little Endian)> <0A 0B CRC hex>");
    PrintAndLogEx(NORMAL, "       -h    this help");
    PrintAndLogEx(NORMAL, "       -c    calculate and append CRC");
    PrintAndLogEx(NORMAL, "Example: rqservice 01100910c11bc407 01 FFFF 2837");
    return 0;
}

static int usage_hf_felica_dump(void) {
    PrintAndLogEx(NORMAL, "Usage: hf felica dump [-h] <outputfile>");
    PrintAndLogEx(NORMAL, "       -h    this help");
    return PM3_SUCCESS;
}

static int CmdHFFelicaList(const char *Cmd) {
    (void)Cmd; // Cmd is not used so far
    //PrintAndLogEx(NORMAL, "Deprecated command, use 'hf list felica' instead");
    CmdTraceList("felica");
    return PM3_SUCCESS;
}

static int CmdHFFelicaReader(const char *Cmd) {
    bool verbose = !(tolower(Cmd[0]) == 's');
    return readFelicaUid(verbose);
}

static int CmdHFFelicaDump(const char *Cmd) {
    if (strlen(Cmd) < 1) return usage_hf_felica_dump();
<<<<<<< HEAD
    clearCommandBuffer();
    char ctmp = tolower(param_getchar(Cmd, 0));
    if (ctmp == 'h') return usage_hf_felica_dumplite();
    dump();
    return 0;
}

static int CmdHFFelicaRequestService(const char *Cmd) {
    if (strlen(Cmd) < 2) return usage_hf_felica_request_service();
    char buf[5] = "";
    int i = 0;
    uint8_t data[PM3_CMD_DATA_SIZE];
    uint16_t datalen = 0;
    set_number_of_cmds();
    while (Cmd[i] != '\0') {
        PrintAndLogEx(NORMAL, "String %s: ", Cmd[i]);
        if (Cmd[i] == '-') {
            switch (Cmd[i + 1]) {
                case 'H':
                case 'h':
                    return usage_hf_felica_raw();
                case 'c':
                    crc = true;
                    break;
                default:
                    return usage_hf_felica_raw();
            }
            i += 2;
        }
        i = i + parse_cmd_parameter(i);
        if(is_hex_input()){
            buf[strlen(buf) + 1] = 0;
            buf[strlen(buf)] = Cmd[i];
            i++;
            i = i + get_cmd_data(i);
        }else{
          i++;
        }
    }
    request_service();
    clearCommandBuffer();
    return 0;
}

/*
 * Parses line spacing and tabs.
 * Returns 1 if the given char is a space or tab
 */
static int parse_cmd_parameter_separator(const char *Cmd, int i){
    PrintAndLogEx(NORMAL, "parse_cmd_parameter_separator String %s: ", Cmd[i]);
    return Cmd[i] == ' ' || Cmd[i] == '\t' ? 1 : 0;
}

/*
 * Counts and sets the number of commands.
 */
static void set_number_of_cmds(const char *Cmd){
    while (*Cmd == ' ' || *Cmd == '\t'){
        Cmd++;
    }
}

/**
 * Checks if a char is a hex value.
 * @param Cmd
 * @return one if it is a valid hex char. Zero if not a valid hex char.
 */
static bool is_hex_input(const char *Cmd, int i){
    PrintAndLogEx(NORMAL, "is_hex_input String %s: ", Cmd[i]);
    return (Cmd[i] >= '0' && Cmd[i] <= '9') || (Cmd[i] >= 'a' && Cmd[i] <= 'f') || (Cmd[i] >= 'A' && Cmd[i] <= 'F') ? 1 : 0;
}

/**
 *
 * @param Cmd the chars from which the data will be extracted.
 * @return a buffer with the data from the command
 */
static int get_cmd_data(const char *Cmd, int i){
    int char_counter = 0;
    if (strlen(buf) >= 2) {
        sscanf(buf, "%x", &temp);
        data[datalen] = (uint8_t)(temp & 0xff);
        *buf = 0;
    }
    return 0;
}

static int CmdHFFelicaNotImplementedYet(const char *Cmd) {
    PrintAndLogEx(NORMAL, "Feature not implemented Yet!");
    return 0;
=======
    return dump(*Cmd);
>>>>>>> 2f573ebf
}

// simulate iso18092 / FeliCa tag
// Commented, there is no counterpart in ARM at the moment
/*
static int CmdHFFelicaSim(const char *Cmd) {
    bool errors = false;
    uint8_t flags = 0;
    uint8_t tagtype = 1;
    uint8_t cmdp = 0;
    uint8_t uid[10] = {0, 0, 0, 0, 0, 0, 0, 0, 0, 0};
    int uidlen = 0;
    bool verbose =  false;

    while (param_getchar(Cmd, cmdp) != 0x00 && !errors) {
        switch (param_getchar(Cmd, cmdp)) {
            case 'h':
            case 'H':
                return usage_hf_felica_sim();
            case 't':
            case 'T':
                // Retrieve the tag type
                tagtype = param_get8ex(Cmd, cmdp + 1, 0, 10);
                if (tagtype == 0)
                    errors = true;
                cmdp += 2;
                break;
            case 'u':
            case 'U':
                // Retrieve the full 4,7,10 byte long uid
                param_gethex_ex(Cmd, cmdp + 1, uid, &uidlen);
                if (!errors) {
                    PrintAndLogEx(NORMAL, "Emulating ISO18092/FeliCa tag with %d byte UID (%s)", uidlen >> 1, sprint_hex(uid, uidlen >> 1));
                }
                cmdp += 2;
                break;
            case 'v':
            case 'V':
                verbose = true;
                cmdp++;
                break;
            case 'e':
            case 'E':
                cmdp++;
                break;
            default:
                PrintAndLogEx(WARNING, "Unknown parameter '%c'", param_getchar(Cmd, cmdp));
                errors = true;
                break;
        }
    }

    //Validations
    if (errors || cmdp == 0) return usage_hf_felica_sim();

    clearCommandBuffer();
    SendCommandOLD(CMD_HF_FELICA_SIMULATE,  tagtype, flags, 0, uid, uidlen >> 1);
    PacketResponseNG resp;

    if (verbose)
        PrintAndLogEx(NORMAL, "Press pm3-button to abort simulation");

    while (!kbd_enter_pressed()) {
        if (!WaitForResponseTimeout(CMD_ACK, &resp, 1500)) continue;
    }
    return PM3_SUCCESS;
}
*/

static int CmdHFFelicaSniff(const char *Cmd) {
    uint8_t cmdp = 0;
    uint64_t samples2skip = 0;
    uint64_t triggers2skip = 0;
    bool errors = false;

    while (param_getchar(Cmd, cmdp) != 0x00 && !errors) {
        switch (param_getchar(Cmd, cmdp)) {
            case 'h':
            case 'H':
                return usage_hf_felica_sniff();
            case 's':
            case 'S':
                samples2skip = param_get32ex(Cmd, cmdp + 1, 0, 10);
                cmdp += 2;
                break;
            case 't':
            case 'T':
                triggers2skip = param_get32ex(Cmd, cmdp + 1, 0, 10);
                cmdp += 2;
                break;
            default:
                PrintAndLogEx(WARNING, "Unknown parameter '%c'", param_getchar(Cmd, cmdp));
                errors = true;
                break;
        }
    }
    //Validations
    if (errors || cmdp == 0) return usage_hf_felica_sniff();

    clearCommandBuffer();
    SendCommandMIX(CMD_HF_FELICA_SNIFF, samples2skip, triggers2skip, 0, NULL, 0);
    return PM3_SUCCESS;
}

// uid  hex
static int CmdHFFelicaSimLite(const char *Cmd) {
    uint64_t uid = param_get64ex(Cmd, 0, 0, 16);

    if (!uid)
        return usage_hf_felica_simlite();

    clearCommandBuffer();
    SendCommandMIX(CMD_HF_FELICALITE_SIMULATE, uid, 0, 0, NULL, 0);
    return PM3_SUCCESS;
}

static void printSep() {
    PrintAndLogEx(NORMAL, "------------------------------------------------------------------------------------");
}

static uint16_t PrintFliteBlock(uint16_t tracepos, uint8_t *trace, uint16_t tracelen) {
    if (tracepos + 19 >= tracelen)
        return tracelen;

    trace += tracepos;
    uint8_t blocknum = trace[0];
    uint8_t status1 = trace[1];
    uint8_t status2 = trace[2];

    char line[110] = {0};
    for (int j = 0; j < 16; j++) {
        snprintf(line + (j * 4), sizeof(line) - 1 - (j * 4), "%02x  ", trace[j + 3]);
    }

    PrintAndLogEx(NORMAL, "block number %02x, status: %02x %02x", blocknum, status1, status2);
    switch (blocknum) {
        case 0x00:
            PrintAndLogEx(NORMAL,  "S_PAD0: %s", line);
            break;
        case 0x01:
            PrintAndLogEx(NORMAL,  "S_PAD1: %s", line);
            break;
        case 0x02:
            PrintAndLogEx(NORMAL,  "S_PAD2: %s", line);
            break;
        case 0x03:
            PrintAndLogEx(NORMAL,  "S_PAD3: %s", line);
            break;
        case 0x04:
            PrintAndLogEx(NORMAL,  "S_PAD4: %s", line);
            break;
        case 0x05:
            PrintAndLogEx(NORMAL,  "S_PAD5: %s", line);
            break;
        case 0x06:
            PrintAndLogEx(NORMAL,  "S_PAD6: %s", line);
            break;
        case 0x07:
            PrintAndLogEx(NORMAL,  "S_PAD7: %s", line);
            break;
        case 0x08:
            PrintAndLogEx(NORMAL,  "S_PAD8: %s", line);
            break;
        case 0x09:
            PrintAndLogEx(NORMAL,  "S_PAD9: %s", line);
            break;
        case 0x0a:
            PrintAndLogEx(NORMAL,  "S_PAD10: %s", line);
            break;
        case 0x0b:
            PrintAndLogEx(NORMAL,  "S_PAD11: %s", line);
            break;
        case 0x0c:
            PrintAndLogEx(NORMAL,  "S_PAD12: %s", line);
            break;
        case 0x0d:
            PrintAndLogEx(NORMAL,  "S_PAD13: %s", line);
            break;
        case 0x0E: {
            uint32_t regA = trace[3] | trace[4] << 8 | trace[5] << 16 | trace[ 6] << 24;
            uint32_t regB = trace[7] | trace[8] << 8 | trace[9] << 16 | trace[10] << 24;
            line[0] = 0;
            for (int j = 0; j < 8; j++)
                snprintf(line + (j * 2), sizeof(line) - 1 - (j * 2), "%02x", trace[j + 11]);

            PrintAndLogEx(NORMAL,  "REG: regA: %d regB: %d regC: %s ", regA, regB, line);
        }
        break;
        case 0x80:
            PrintAndLogEx(NORMAL,  "Random Challenge, WO:  %s ", line);
            break;
        case 0x81:
            PrintAndLogEx(NORMAL,  "MAC, only set on dual read:  %s ", line);
            break;
        case 0x82: {
            char idd[20];
            char idm[20];
            for (int j = 0; j < 8; j++)
                snprintf(idd + (j * 2), sizeof(idd) - 1 - (j * 2), "%02x", trace[j + 3]);

            for (int j = 0; j < 6; j++)
                snprintf(idm + (j * 2), sizeof(idm) - 1 - (j * 2), "%02x", trace[j + 13]);

            PrintAndLogEx(NORMAL,  "ID Block, IDd: 0x%s DFC: 0x%02x%02x Arb: %s ", idd, trace[11], trace [12], idm);
        }
        break;
        case 0x83: {
            char idm[20];
            char pmm[20];
            for (int j = 0; j < 8; j++)
                snprintf(idm + (j * 2), sizeof(idm) - 1 - (j * 2), "%02x", trace[j + 3]);

            for (int j = 0; j < 8; j++)
                snprintf(pmm + (j * 2), sizeof(pmm) - 1 - (j * 2), "%02x", trace[j + 11]);

            PrintAndLogEx(NORMAL,  "DeviceId:  IDm: 0x%s PMm: 0x%s ", idm, pmm);
        }
        break;
        case 0x84:
            PrintAndLogEx(NORMAL,  "SER_C: 0x%02x%02x ", trace[3], trace[4]);
            break;
        case 0x85:
            PrintAndLogEx(NORMAL,  "SYS_Cl 0x%02x%02x ", trace[3], trace[4]);
            break;
        case 0x86:
            PrintAndLogEx(NORMAL,  "CKV (key version): 0x%02x%02x ", trace[3], trace[4]);
            break;
        case 0x87:
            PrintAndLogEx(NORMAL,  "CK (card key), WO:   %s ", line);
            break;
        case 0x88: {
            PrintAndLogEx(NORMAL,  "Memory Configuration (MC):");
            PrintAndLogEx(NORMAL,  "MAC needed to write state: %s", trace[3 + 12] ? "on" : "off");
            //order might be off here...
            PrintAndLogEx(NORMAL,  "Write with MAC for S_PAD  : %s ", sprint_bin(trace + 3 + 10, 2));
            PrintAndLogEx(NORMAL,  "Write with AUTH for S_PAD : %s ", sprint_bin(trace + 3 + 8, 2));
            PrintAndLogEx(NORMAL,  "Read after AUTH for S_PAD : %s ", sprint_bin(trace + 3 + 6, 2));
            PrintAndLogEx(NORMAL,  "MAC needed to write CK and CKV: %s", trace[3 + 5] ? "on" : "off");
            PrintAndLogEx(NORMAL,  "RF parameter: %02x", (trace[3 + 4] & 0x7));
            PrintAndLogEx(NORMAL,  "Compatible with NDEF: %s", trace[3 + 3] ? "yes" : "no");
            PrintAndLogEx(NORMAL,  "Memory config writable : %s", (trace[3 + 2] == 0xff) ? "yes" : "no");
            PrintAndLogEx(NORMAL,  "RW access for S_PAD : %s ", sprint_bin(trace + 3, 2));
        }
        break;
        case 0x90: {
            PrintAndLogEx(NORMAL,  "Write count, RO:   %02x %02x %02x ", trace[3], trace[4], trace[5]);
        }
        break;
        case 0x91: {
            PrintAndLogEx(NORMAL,  "MAC_A, RW (auth):   %s ", line);
        }
        break;
        case 0x92:
            PrintAndLogEx(NORMAL,  "State:");
            PrintAndLogEx(NORMAL,  "Polling disabled: %s", trace[3 + 8] ? "yes" : "no");
            PrintAndLogEx(NORMAL,  "Authenticated: %s", trace[3] ? "yes" : "no");
            break;
        case 0xa0:
            PrintAndLogEx(NORMAL,  "CRC of all blocks match : %s", (trace[3 + 2] == 0xff) ? "no" : "yes");
            break;
        default:
            PrintAndLogEx(WARNING,  "INVALID %d: %s", blocknum, line);
            break;
    }
    return tracepos + 19;
}

static int CmdHFFelicaDumpLite(const char *Cmd) {

    char ctmp = tolower(param_getchar(Cmd, 0));
    if (ctmp == 'h') return usage_hf_felica_dumplite();

    PrintAndLogEx(SUCCESS, "FeliCa lite - dump started");
    PrintAndLogEx(SUCCESS, "press pm3-button to cancel");
    clearCommandBuffer();
    SendCommandNG(CMD_HF_FELICALITE_DUMP, NULL, 0);
    PacketResponseNG resp;

    uint8_t timeout = 0;
    while (!WaitForResponseTimeout(CMD_ACK, &resp, 2000)) {
        timeout++;
        printf(".");
        fflush(stdout);
        if (kbd_enter_pressed()) {
            PrintAndLogEx(WARNING, "\n[!] aborted via keyboard!\n");
            DropField();
            return PM3_EOPABORTED;
        }
        if (timeout > 100) {
            PrintAndLogEx(WARNING, "timeout while waiting for reply.");
            DropField();
            return PM3_ETIMEOUT;
        }
    }
    if (resp.oldarg[0] == 0) {
        PrintAndLogEx(WARNING, "\nButton pressed. Aborted.");
        return PM3_EOPABORTED;
    }

    uint32_t tracelen = resp.oldarg[1];
    if (tracelen == 0) {
        PrintAndLogEx(WARNING, "\nNo trace data! Maybe not a FeliCa Lite card?");
        return PM3_ESOFT;
    }

    uint8_t *trace = calloc(tracelen, sizeof(uint8_t));
    if (trace == NULL) {
        PrintAndLogEx(WARNING, "Cannot allocate memory for trace");
        return PM3_EMALLOC;
    }

    if (!GetFromDevice(BIG_BUF, trace, tracelen, 0, NULL, 0, NULL, 2500, false)) {
        PrintAndLogEx(WARNING, "command execution time out");
        free(trace);
        return PM3_ETIMEOUT;
    }

    PrintAndLogEx(SUCCESS, "Recorded Activity (trace len = %"PRIu64" bytes)", tracelen);

    print_hex_break(trace, tracelen, 32);
    printSep();

    uint16_t tracepos = 0;
    while (tracepos < tracelen)
        tracepos = PrintFliteBlock(tracepos, trace, tracelen);

    printSep();

    free(trace);
    return PM3_SUCCESS;
}

static void waitCmdFelica(uint8_t iSelect) {
    PacketResponseNG resp;
    if (WaitForResponseTimeout(CMD_ACK, &resp, 2000)) {
        uint16_t len = iSelect ? (resp.oldarg[1] & 0xffff) : (resp.oldarg[0] & 0xffff);
        PrintAndLogEx(NORMAL, "Client Received %i octets", len);
        if (!len)
            return;
        PrintAndLogEx(NORMAL, "%s", sprint_hex(resp.data.asBytes, len));
        if(!check_crc(CRC_FELICA, resp.data.asBytes + 2, len - 2)){
            PrintAndLogEx(ERR, "Error: CRC of received bytes are incorrect!");
        }
    } else {
        PrintAndLogEx(WARNING, "Timeout while waiting for reply.");
    }
}

static int CmdHFFelicaCmdRaw(const char *Cmd) {
    bool reply = 1;
    bool crc = false;
    bool power = false;
    bool active = false;
    bool active_select = false;
    uint16_t numbits = 0;
    char buf[5] = "";
    int i = 0;
    uint8_t data[PM3_CMD_DATA_SIZE];
    uint16_t datalen = 0;
    uint32_t temp;

    if (strlen(Cmd) < 2) return usage_hf_felica_raw();

    // strip
    while (*Cmd == ' ' || *Cmd == '\t') Cmd++;

    while (Cmd[i] != '\0') {
        if (Cmd[i] == ' ' || Cmd[i] == '\t') { i++; continue; }
        if (Cmd[i] == '-') {
            switch (Cmd[i + 1]) {
                case 'H':
                case 'h':
                    return usage_hf_felica_raw();
                case 'r':
                    reply = false;
                    break;
                case 'c':
                    crc = true;
                    break;
                case 'p':
                    power = true;
                    break;
                case 'a':
                    active = true;
                    break;
                case 's':
                    active_select = true;
                    break;
                case 'b':
                    sscanf(Cmd + i + 2, "%d", &temp);
                    numbits = temp & 0xFFFF;
                    i += 3;
                    while (Cmd[i] != ' ' && Cmd[i] != '\0') { i++; }
                    i -= 2;
                    break;
                default:
                    return usage_hf_felica_raw();
            }
            i += 2;
            continue;
        }
        if ((Cmd[i] >= '0' && Cmd[i] <= '9') ||
                (Cmd[i] >= 'a' && Cmd[i] <= 'f') ||
                (Cmd[i] >= 'A' && Cmd[i] <= 'F')) {
            buf[strlen(buf) + 1] = 0;
            buf[strlen(buf)] = Cmd[i];
            i++;

            if (strlen(buf) >= 2) {
                sscanf(buf, "%x", &temp);
                data[datalen] = (uint8_t)(temp & 0xff);
                *buf = 0;
                if (++datalen >= sizeof(data)) {
                    if (crc)
                        PrintAndLogEx(NORMAL, "Buffer is full, we can't add CRC to your data");
                    break;
                }
            }
            continue;
        }
        PrintAndLogEx(WARNING, "Invalid char on input");
        return PM3_EINVARG;
    }

    if (crc && datalen > 0 && datalen < sizeof(data) - 2) {
        uint8_t b1, b2;
        compute_crc(CRC_FELICA, data, datalen, &b1, &b2);
        data[datalen++] = b2;
        data[datalen++] = b1;
    }

    uint8_t flags = 0;
    if (active || active_select) {
        flags |= FELICA_CONNECT;
        if (active)
            flags |= FELICA_NO_SELECT;
    }

    if (power) {
        flags |= FELICA_NO_DISCONNECT;
    }

    if (datalen > 0) {
        flags |= FELICA_RAW;
    }

    // Max buffer is PM3_CMD_DATA_SIZE
    datalen = (datalen > PM3_CMD_DATA_SIZE) ? PM3_CMD_DATA_SIZE : datalen;

    clearCommandBuffer();
    SendCommandMIX(CMD_HF_FELICA_COMMAND, flags, (datalen & 0xFFFF) | (uint32_t)(numbits << 16), 0, data, datalen);

    if (reply) {
        if (active_select) {
            PrintAndLogEx(NORMAL, "Active select wait for FeliCa.");
            waitCmdFelica(1);
        }
        if (datalen > 0) {
            waitCmdFelica(0);
        }
    }
    return PM3_SUCCESS;
}

int readFelicaUid(bool verbose) {

    clearCommandBuffer();
    SendCommandMIX(CMD_HF_FELICA_COMMAND, FELICA_CONNECT, 0, 0, NULL, 0);
    PacketResponseNG resp;
    if (!WaitForResponseTimeout(CMD_ACK, &resp, 2500)) {
        if (verbose) PrintAndLogEx(WARNING, "FeliCa card select failed");
        //SendCommandMIX(CMD_HF_FELICA_COMMAND, 0, 0, 0, NULL, 0);
        return PM3_ESOFT;
    }

    felica_card_select_t card;
    memcpy(&card, (felica_card_select_t *)resp.data.asBytes, sizeof(felica_card_select_t));
    uint64_t status = resp.oldarg[0];

    switch (status) {
        case 1: {
            if (verbose)
                PrintAndLogEx(WARNING, "card timeout");
            return PM3_ETIMEOUT;
        }
        case 2: {
            if (verbose)
                PrintAndLogEx(WARNING, "card answered wrong");
            return PM3_ESOFT;
        }
        case 3: {
            if (verbose)
                PrintAndLogEx(WARNING, "CRC check failed");
            return PM3_ESOFT;
        }
        case 0: {
            PrintAndLogEx(NORMAL, "");
            PrintAndLogEx(SUCCESS, "FeliCa tag info");

            PrintAndLogEx(NORMAL, "IDm  %s", sprint_hex(card.IDm, sizeof(card.IDm)));
            PrintAndLogEx(NORMAL, "  - CODE    %s", sprint_hex(card.code, sizeof(card.code)));
            PrintAndLogEx(NORMAL, "  - NFCID2  %s", sprint_hex(card.uid, sizeof(card.uid)));

            PrintAndLogEx(NORMAL, "Parameter (PAD) | %s", sprint_hex(card.PMm, sizeof(card.PMm)));
            PrintAndLogEx(NORMAL, "  - IC CODE %s", sprint_hex(card.iccode, sizeof(card.iccode)));
            PrintAndLogEx(NORMAL, "  - MRT     %s", sprint_hex(card.mrt, sizeof(card.mrt)));

            PrintAndLogEx(NORMAL, "SERVICE CODE %s", sprint_hex(card.servicecode, sizeof(card.servicecode)));
            break;
        }
    }
    return PM3_SUCCESS;
}

<<<<<<< HEAD
int dump() {

=======
int dump(const char *Cmd) {
    clearCommandBuffer();
    char ctmp = tolower(param_getchar(Cmd, 0));
    if (ctmp == 'h') return usage_hf_felica_dumplite();
    
>>>>>>> 2f573ebf
    // TODO FINISH THIS METHOD
    PrintAndLogEx(SUCCESS, "NOT IMPLEMENTED YET!");
    return 0;
}

int request_service() {




    return PM3_SUCCESS;
}

static command_t CommandTable[] = {
    {"----------- General -----------", CmdHelp,                IfPm3Iso14443a,  ""},
    {"help",      CmdHelp,              AlwaysAvailable, "This help"},
    {"list",      CmdHFFelicaList,      AlwaysAvailable,     "List ISO 18092/FeliCa history"},
    {"reader",    CmdHFFelicaReader,    IfPm3Felica,     "Act like an ISO18092/FeliCa reader"},
    {"sniff",     CmdHFFelicaSniff,     IfPm3Felica,     "Sniff ISO 18092/FeliCa traffic"},
    {"raw",       CmdHFFelicaCmdRaw,    IfPm3Felica,     "Send raw hex data to tag"},
    {"----------- FeliCa Standard (support in progress) -----------", CmdHelp,                IfPm3Iso14443a,  ""},
    {"dump",    CmdHFFelicaDump,    IfPm3Felica,     "Wait for and try dumping FeliCa"},
    {"rqservice",    CmdHFFelicaRequestService,    IfPm3Felica,     "verify the existence of Area and Service, and to acquire Key Version."},
    {"rqresponse",    CmdHFFelicaNotImplementedYet,    IfPm3Felica,     "verify the existence of a card and its Mode."},
    //{"rdNoEncryption",    CmdHFFelicaNotImplementedYet,    IfPm3Felica,     "read Block Data from authentication-not-required Service."},
    //{"wrNoEncryption",    CmdHFFelicaNotImplementedYet,    IfPm3Felica,     "write Block Data to an authentication-required Service."},
    //{"searchSvCode",    CmdHFFelicaNotImplementedYet,    IfPm3Felica,     "acquire Area Code and Service Code."},
    //{"rqSysCode",    CmdHFFelicaNotImplementedYet,    IfPm3Felica,     "acquire System Code registered to the card."},
    //{"auth1",    CmdHFFelicaNotImplementedYet,    IfPm3Felica,     "authenticate a card."},
    //{"auth2",    CmdHFFelicaNotImplementedYet,    IfPm3Felica,     "allow a card to authenticate a Reader/Writer."},
    //{"read",    CmdHFFelicaNotImplementedYet,    IfPm3Felica,     "read Block Data from authentication-required Service."},
    //{"write",    CmdHFFelicaNotImplementedYet,    IfPm3Felica,     "write Block Data to an authentication-required Service."},
    //{"searchSvCodeV2",    CmdHFFelicaNotImplementedYet,    IfPm3Felica,     "verify the existence of Area or Service, and to acquire Key Version."},
    //{"getSysStatus",    CmdHFFelicaNotImplementedYet,    IfPm3Felica,     "acquire the setup information in System."},
    //{"rqSpecVer",    CmdHFFelicaNotImplementedYet,    IfPm3Felica,     "acquire the version of card OS."},
    //{"resetMode",    CmdHFFelicaNotImplementedYet,    IfPm3Felica,     "reset Mode to Mode 0."},
    //{"auth1V2",    CmdHFFelicaNotImplementedYet,    IfPm3Felica,     "authenticate a card."},
    //{"auth2V2",    CmdHFFelicaNotImplementedYet,    IfPm3Felica,     "allow a card to authenticate a Reader/Writer."},
    //{"readV2",    CmdHFFelicaNotImplementedYet,    IfPm3Felica,     "read Block Data from authentication-required Service."},
    //{"writeV2",    CmdHFFelicaNotImplementedYet,    IfPm3Felica,     "write Block Data to authentication-required Service."},
    //{"upRandomID",    CmdHFFelicaNotImplementedYet,    IfPm3Felica,     "update Random ID (IDr)."},
    {"----------- FeliCa Light -----------", CmdHelp,                IfPm3Iso14443a,  ""},
    {"litesim",   CmdHFFelicaSimLite,   IfPm3Felica,     "<NDEF2> - only reply to poll request"},
    {"litedump",  CmdHFFelicaDumpLite,  IfPm3Felica,     "Wait for and try dumping FelicaLite"},
    //    {"sim",       CmdHFFelicaSim,       IfPm3Felica,     "<UID> -- Simulate ISO 18092/FeliCa tag"}
    {NULL, NULL, NULL, NULL}
};

static int CmdHelp(const char *Cmd) {
    (void)Cmd; // Cmd is not used so far
    CmdsHelp(CommandTable);
    return PM3_SUCCESS;
}

int CmdHFFelica(const char *Cmd) {
    clearCommandBuffer();
    return CmdsParse(CommandTable, Cmd);
}<|MERGE_RESOLUTION|>--- conflicted
+++ resolved
@@ -89,7 +89,7 @@
     PrintAndLogEx(NORMAL, "       -h    this help");
     PrintAndLogEx(NORMAL, "       -c    calculate and append CRC");
     PrintAndLogEx(NORMAL, "Example: rqservice 01100910c11bc407 01 FFFF 2837");
-    return 0;
+    return PM3_SUCCESS;
 }
 
 static int usage_hf_felica_dump(void) {
@@ -112,7 +112,7 @@
 
 static int CmdHFFelicaDump(const char *Cmd) {
     if (strlen(Cmd) < 1) return usage_hf_felica_dump();
-<<<<<<< HEAD
+    return dump(*Cmd);
     clearCommandBuffer();
     char ctmp = tolower(param_getchar(Cmd, 0));
     if (ctmp == 'h') return usage_hf_felica_dumplite();
@@ -203,9 +203,6 @@
 static int CmdHFFelicaNotImplementedYet(const char *Cmd) {
     PrintAndLogEx(NORMAL, "Feature not implemented Yet!");
     return 0;
-=======
-    return dump(*Cmd);
->>>>>>> 2f573ebf
 }
 
 // simulate iso18092 / FeliCa tag
@@ -720,28 +717,20 @@
     return PM3_SUCCESS;
 }
 
-<<<<<<< HEAD
-int dump() {
-
-=======
 int dump(const char *Cmd) {
     clearCommandBuffer();
     char ctmp = tolower(param_getchar(Cmd, 0));
     if (ctmp == 'h') return usage_hf_felica_dumplite();
-    
->>>>>>> 2f573ebf
+
     // TODO FINISH THIS METHOD
     PrintAndLogEx(SUCCESS, "NOT IMPLEMENTED YET!");
-    return 0;
+    return PM3_SUCCESS;
 }
 
 int request_service() {
-
-
-
-
-    return PM3_SUCCESS;
-}
+    return PM3_SUCCESS;
+}
+
 
 static command_t CommandTable[] = {
     {"----------- General -----------", CmdHelp,                IfPm3Iso14443a,  ""},
