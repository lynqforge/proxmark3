local getopt = require('getopt')
local cmds = require('commands')
local lib14a = require('read14a')
local utils = require('utils')

copyright = ''
author = 'Martin Holst Swende & Asper'
version = 'v1.0.1'
desc = [[
This script will automatically recognize and dump full content of a NFC NDEF Initialized tag; non-initialized tags will be ignored.

It also write the dump to an eml-file <uid>.eml.

(The difference between an .eml-file and a .bin-file is that the eml file contains
ASCII representation of the hex-data, with linebreaks between 'rows'. A .bin-file contains the
raw data, but when saving into that for, we lose the infromation about how the memory is structured.
For example: 24 bytes could be 6 blocks of 4 bytes, or vice versa.
Therefore, the .eml is better to use file when saving dumps.)

]]
example = [[
    1. script run ndef_dump
]]
usage = [[
script run ndef_dump

Arguments:
    -h              this help
    -d              debug logging on

]]

local DEBUG = true -- the debug flag

---
-- A debug printout-function
local function dbg(args)
    if not DEBUG then return end
    if type(args) == 'table' then
        local i = 1
        while result[i] do
            dbg(result[i])
            i = i+1
        end
    else
        print('###', args)
    end
end
---
-- This is only meant to be used when errors occur
local function oops(err)
    print('ERROR:', err)
    core.clearCommandBuffer()
    return nil, err
end
---
-- Usage help
local function help()
    print(copyright)
    print(author)
    print(version)
    print(desc)
    print('Example usage')
    print(example)
    print(usage)
end
--
-- Sends an instruction to do nothing, only disconnect
function disconnect()
    local command = Command:newMIX{cmd = cmds.CMD_READER_ISO_14443a, arg1 = 0,}
    -- We can ignore the response here, no ACK is returned for this command
    -- Check /armsrc/iso14443a.c, ReaderIso14443a() for details
    return command:sendMIX(true)
end
---
--
local function getblockdata(response)
    if not response then
        return nil, 'No response from device'
    end
    
    local count, cmd, arg0 = bin.unpack('LL', response)
    if arg0 == 1 then
        local count, arg1, arg2, data = bin.unpack('LLH511', response, count)
        return data:sub(1, 32)
    else
        return nil, "Couldn't read block"
    end
end
---_ Gets data from a block
-- @return {block, block+1, block+2, block+3} if successfull
-- @return nil, errormessage if unsuccessfull
local function getBlock(blockno)
    local block, err
    local cmd = Command:newMIX{cmd = cmds.CMD_MIFAREU_READBL, arg1 = blockno, data = 0}
    block, err = getblockdata(cmd:sendMIX(false))
    if not block then return oops(err) end
    
    if #block < 32 then
        return nil, ('Expected at least 16 bytes, got %d - this tag is not NDEF-compliant'):format(string.len(data))
    end
    print('block', block)
    -- Now, parse out the block data
    -- 0534 00B9 049C AD7F 4A00 0000 E110 1000 2155
    -- b0b0 b0b0 b1b1 b1b1 b2b2 b2b2 b3b3 b3b3 CRCC
    b0 = string.sub(block, 1, 8)
    b1 = string.sub(block, 9, 16)
    b2 = string.sub(block, 17, 24)
    b3 = string.sub(block, 25, 32)
    return {b0, b1, b2, b3}
end    
---
--
local function main( args)

    print( string.rep('--',20) )
    print( string.rep('--',20) )
    
    dbg('script started')
    local err, data, data2, k, v, i
    -- Read the parameters
    for o, a in getopt.getopt(args, 'hd') do
        if o == 'h' then return help() end
        if o == 'd' then DEBUG = true end
    end

    -- First of all, connect
    info, err = lib14a.read(true, true)
    if err then 
        disconnect();
        return oops(err)
    end
    core.clearCommandBuffer()

    if info.name:match("Ultralight") then
        dbg('Found a tag')
    else
        disconnect()
        return oops('Not a Ultralightbased card. This script reads NDEF formatted UL/NTAGS')
    end
    
    -- Info contained within the tag (block 0 example)
    -- 0534 00B9 049C AD7F 4A00 0000 E110 1000 2155
    -- b0b0 b0b0 b1b1 b1b1 b2b2 b2b2 b3b3 b3b3 CRCC
    -- MM?? ???? ???? ???? ???? ???? NNVV SS?? ----
    -- M = Manufacturer info
    -- N = NDEF-Structure-Compliant (if value is E1)
    -- V = NFC Forum Specification version (if 10 = v1.0)

    -- First, get blockt 3 byte 2
    local blocks, err = getBlock(0)
    if err then
<<<<<<< HEAD
        disconnect()
        return oops(err) 
=======
        close()
        return oops(err)
>>>>>>> 7611e968
    end
    -- Block 3 contains number of blocks
    local b3chars = utils.ConvertHexToBytes(blocks[4]);
    local numBlocks = b3chars[3] * 2 + 6
    print("Number of blocks:", numBlocks)

    -- NDEF compliant?
    if b3chars[1] ~= 0xE1 then
        disconnect()
        return oops('This tag is not NDEF-Compliant')
    end

    local ndefversion = b3chars[2]

    -- Reuse existing info
    local blockData = {blocks[1], blocks[2], blocks[3], blocks[4]}

    --[[ Due to the infineon my-d move bug
    (if I send 30 0F i receive block0f+block00+block01+block02 insted of block0f+block10+block11+block12)
    the only way to avoid this is to send the read command as many times as block numbers
    removing bytes from 5 to 18 from each answer.
    --]]
    print('Dumping data...please wait')
    for i = 4, numBlocks - 1, 1 do
        blocks, err = getBlock(i)
        if err then 
            disconnect(); 
            return oops(err)
        end
        table.insert(blockData, blocks[1])
    end
    -- Deactivate field
    disconnect()
    -- Print results
    print('Tag info')    
    print('UID         ', info.uid)
    print('NDEF version', ('%02x'):format(ndefversion))
    print('Manufacturer', info.manufacturer)
    print('Type        ', info.name)

    for k,v in ipairs(blockData) do
        print(string.format('Block %02x: %02x %02x %02x %02x', k-1, string.byte(v, 1,4)))
    end
    
    local filename, err = utils.WriteDumpFile(info.uid, blockData)
    if err then return oops(err) end

    print(string.format('Dumped data into %s', filename))

end
main(args)<|MERGE_RESOLUTION|>--- conflicted
+++ resolved
@@ -1,6 +1,6 @@
 local getopt = require('getopt')
 local cmds = require('commands')
-local lib14a = require('read14a')
+local taglib = require('taglib')
 local utils = require('utils')
 
 copyright = ''
@@ -64,58 +64,93 @@
     print(example)
     print(usage)
 end
+
+--- This function is a lua-implementation of
+-- cmdhf14a.c:waitCmd(uint8_t iSelect)
+local function waitCmd(iSelect)
+    local response = core.WaitForResponseTimeout(cmds.CMD_ACK, 1000)
+    if response then
+        local count,cmd,arg0,arg1,arg2 = bin.unpack('LLLL',response)
+
+        local iLen = arg0
+        if iSelect then iLen = arg1 end
+        dbg(("Received %i octets (arg0:%d, arg1:%d)"):format(iLen, arg0, arg1))
+        if iLen == 0 then return nil, "No response from tag" end
+        local recv = string.sub(response,count, iLen+count-1)
+        return recv
+    end
+    return nil, "No response from device"
+end
+---
 --
--- Sends an instruction to do nothing, only disconnect
-function disconnect()
-    local command = Command:newMIX{cmd = cmds.CMD_READER_ISO_14443a, arg1 = 0,}
-    -- We can ignore the response here, no ACK is returned for this command
-    -- Check /armsrc/iso14443a.c, ReaderIso14443a() for details
-    return command:sendMIX(true)
-end
----
---
-local function getblockdata(response)
-    if not response then
-        return nil, 'No response from device'
-    end
-    
-    local count, cmd, arg0 = bin.unpack('LL', response)
-    if arg0 == 1 then
-        local count, arg1, arg2, data = bin.unpack('LLH511', response, count)
-        return data:sub(1, 32)
-    else
-        return nil, "Couldn't read block"
-    end
+local function show(data)
+    local formatString = ('H%d'):format(string.len(data))
+    local _,hexdata = bin.unpack(formatString, data)
+    dbg('Hexdata', hexdata)
+end
+--- Fire up a connection with a tag, return uid
+-- @return UID if successfull
+-- @return nil, errormessage if unsuccessfull
+local function open()
+    dbg('Opening connection')
+    core.clearCommandBuffer()
+    local x = string.format('hf 14a raw -r -p -s')
+    dbg(x)
+    core.console(x)
+    dbg('done')
+    data, err = waitCmd(true)
+    if err then return oops(err) end
+    show(data)
+    local formatString = ('H%d'):format(string.len(data))
+    local _,uid = bin.unpack(formatString, data)
+    return uid
+end
+--- Shut down tag communication
+-- return no return values
+local function close()
+    dbg('Closing connection')
+    core.clearCommandBuffer()
+    local x = string.format('hf 14a raw -r')
+    dbg(x)
+    core.console(x)
+    dbg('done')
 end
 ---_ Gets data from a block
 -- @return {block, block+1, block+2, block+3} if successfull
 -- @return nil, errormessage if unsuccessfull
-local function getBlock(blockno)
-    local block, err
-    local cmd = Command:newMIX{cmd = cmds.CMD_MIFAREU_READBL, arg1 = blockno, data = 0}
-    block, err = getblockdata(cmd:sendMIX(false))
-    if not block then return oops(err) end
-    
-    if #block < 32 then
-        return nil, ('Expected at least 16 bytes, got %d - this tag is not NDEF-compliant'):format(string.len(data))
-    end
-    print('block', block)
+local function getBlock(block)
+    local data, err
+
+    core.clearCommandBuffer()
+
+    local x = string.format('hf 14a raw -r -c -p 30 %02x', block)
+    dbg(x)
+    core.console(x)
+    dbg('done')
+    -- By now, there should be an ACK waiting from the device, since
+    -- we used the -r flag (don't read response).
+
+    data, err = waitCmd(false)
+    if err then return oops(err) end
+    show(data)
+
+    if string.len(data) < 18 then
+        return nil, ('Expected at least 18 bytes, got %d - this tag is not NDEF-compliant'):format(string.len(data))
+    end
     -- Now, parse out the block data
     -- 0534 00B9 049C AD7F 4A00 0000 E110 1000 2155
     -- b0b0 b0b0 b1b1 b1b1 b2b2 b2b2 b3b3 b3b3 CRCC
-    b0 = string.sub(block, 1, 8)
-    b1 = string.sub(block, 9, 16)
-    b2 = string.sub(block, 17, 24)
-    b3 = string.sub(block, 25, 32)
+    b0 = string.sub(data, 1, 4)
+    b1 = string.sub(data, 5, 8)
+    b2 = string.sub(data, 9, 12)
+    b3 = string.sub(data, 13, 16)
     return {b0, b1, b2, b3}
-end    
----
---
+end
+
 local function main( args)
 
     print( string.rep('--',20) )
     print( string.rep('--',20) )
-    
     dbg('script started')
     local err, data, data2, k, v, i
     -- Read the parameters
@@ -124,21 +159,6 @@
         if o == 'd' then DEBUG = true end
     end
 
-    -- First of all, connect
-    info, err = lib14a.read(true, true)
-    if err then 
-        disconnect();
-        return oops(err)
-    end
-    core.clearCommandBuffer()
-
-    if info.name:match("Ultralight") then
-        dbg('Found a tag')
-    else
-        disconnect()
-        return oops('Not a Ultralightbased card. This script reads NDEF formatted UL/NTAGS')
-    end
-    
     -- Info contained within the tag (block 0 example)
     -- 0534 00B9 049C AD7F 4A00 0000 E110 1000 2155
     -- b0b0 b0b0 b1b1 b1b1 b2b2 b2b2 b3b3 b3b3 CRCC
@@ -147,29 +167,31 @@
     -- N = NDEF-Structure-Compliant (if value is E1)
     -- V = NFC Forum Specification version (if 10 = v1.0)
 
+    -- First, 'connect' (fire up the field) and get the uid
+    local uidHexstr = open()
+
     -- First, get blockt 3 byte 2
     local blocks, err = getBlock(0)
     if err then
-<<<<<<< HEAD
-        disconnect()
-        return oops(err) 
-=======
         close()
         return oops(err)
->>>>>>> 7611e968
     end
     -- Block 3 contains number of blocks
-    local b3chars = utils.ConvertHexToBytes(blocks[4]);
+    local b3chars = {string.byte(blocks[4], 1,4)}
     local numBlocks = b3chars[3] * 2 + 6
     print("Number of blocks:", numBlocks)
 
     -- NDEF compliant?
     if b3chars[1] ~= 0xE1 then
-        disconnect()
+        close()
         return oops('This tag is not NDEF-Compliant')
     end
 
-    local ndefversion = b3chars[2]
+    local ndefVersion = b3chars[2]
+
+    -- Block 1, byte 1 contains manufacturer info
+    local bl1_b1 = string.byte(blocks[1], 1)
+    local manufacturer = taglib.lookupManufacturer(bl1_b1)
 
     -- Reuse existing info
     local blockData = {blocks[1], blocks[2], blocks[3], blocks[4]}
@@ -180,28 +202,22 @@
     removing bytes from 5 to 18 from each answer.
     --]]
     print('Dumping data...please wait')
-    for i = 4, numBlocks - 1, 1 do
+    for i=4,numBlocks-1,1 do
         blocks, err = getBlock(i)
-        if err then 
-            disconnect(); 
-            return oops(err)
-        end
+        if err then close(); return oops(err) end
         table.insert(blockData, blocks[1])
     end
     -- Deactivate field
-    disconnect()
+    close()
     -- Print results
-    print('Tag info')    
-    print('UID         ', info.uid)
-    print('NDEF version', ('%02x'):format(ndefversion))
-    print('Manufacturer', info.manufacturer)
-    print('Type        ', info.name)
+    print(string.format('Tag manufacturer: %s', manufacturer))
+    print(string.format('Tag UID: %s', uidHexstr))
+    print(string.format('Tag NDEF version: 0x%02x', ndefVersion))
 
     for k,v in ipairs(blockData) do
         print(string.format('Block %02x: %02x %02x %02x %02x', k-1, string.byte(v, 1,4)))
     end
-    
-    local filename, err = utils.WriteDumpFile(info.uid, blockData)
+    local filename, err = utils.writeDumpFile(uidHexstr, blockData)
     if err then return oops(err) end
 
     print(string.format('Dumped data into %s', filename))
