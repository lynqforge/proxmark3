//-----------------------------------------------------------------------------
//
// This code is licensed to you under the terms of the GNU GPL, version 2 or,
// at your option, any later version. See the LICENSE.txt file for the text of
// the license.
//-----------------------------------------------------------------------------
// Low frequency T55xx commands
//-----------------------------------------------------------------------------

// ensure localtime_r is available even with -std=c99; must be included before
#if !defined(_WIN32)
#define _POSIX_C_SOURCE 200112L
#endif

#include "cmdlft55xx.h"

#include <ctype.h>
#include <time.h> // MingW

#include "cmdparser.h"    // command_t
#include "comms.h"
#include "commonutil.h"
#include "protocols.h"
#include "graph.h"
#include "cmddata.h"
#include "lfdemod.h"
#include "cmdhf14a.h"   // for getTagInfo
#include "fileutils.h"  // loadDictionary
#include "util_posix.h"


// Some defines for readability
#define T55XX_DLMODE_FIXED         0 // Default Mode
#define T55XX_DLMODE_LLR           1 // Long Leading Reference
#define T55XX_DLMODE_LEADING_ZERO  2 // Leading Zero
#define T55XX_DLMODE_1OF4          3 // 1 of 4
// #define T55XX_LONGLEADINGREFERENCE 4 // Value to tell Write Bit to send long reference
#define T55XX_DLMODE_ALL           4 // Tell help to show 'r 4' for all dl modes
#define T55XX_DLMODE_SINGLE        5 // Tell help file NOT to show 'r 4' (not available)

#define T55XX_PrintConfig           true
#define T55XX_DontPrintConfig       false

//static uint8_t bit_rates[9] = {8, 16, 32, 40, 50, 64, 100, 128, 0};

// Default configuration
t55xx_conf_block_t config = { 
    .modulation = DEMOD_ASK,
    .inverted = false,
    .offset = 0x00,
    .block0 = 0x00,
    .Q5 = false,
    .usepwd = false,
    .downlink_mode = refFixedBit
    };

t55xx_conf_block_t Get_t55xx_Config() {
    return config;
}
void Set_t55xx_Config(t55xx_conf_block_t conf) {
    config = conf;
}

static void print_usage_t55xx_downloadlink(uint8_t ShowAll) {
    if (ShowAll == T55XX_DLMODE_ALL)
        PrintAndLogEx(NORMAL, "     r <mode>     - downlink encoding 0|1|2|3|4");
    else
        PrintAndLogEx(NORMAL, "     r <mode>     - downlink encoding 0|1|2|3");
    PrintAndLogEx(NORMAL, "                       0 - fixed bit length"); // default will be whats in config struct
    PrintAndLogEx(NORMAL, "                       1 - long leading reference");
    PrintAndLogEx(NORMAL, "                       2 - leading zero");
    PrintAndLogEx(NORMAL, "                       3 - 1 of 4 coding reference");
    if (ShowAll == T55XX_DLMODE_ALL)
        PrintAndLogEx(NORMAL, "                       4 - Try all downlink modes");
}

static int usage_t55xx_config() {
    PrintAndLogEx(NORMAL, "Usage: lf t55xx config [c <blk0>] [d <demodulation>] [i [0/1]] [o <offset>] [Q5 [0/1]] [ST [0/1]]");
    PrintAndLogEx(NORMAL, "Options:");
    PrintAndLogEx(NORMAL, "     h                                - This help");
    PrintAndLogEx(NORMAL, "     c <block0>                       - set configuration from a block0");
    PrintAndLogEx(NORMAL, "     b <8|16|32|40|50|64|100|128>     - Set bitrate");
    PrintAndLogEx(NORMAL, "     d <FSK|FSK1|FSK1a|FSK2|FSK2a|ASK|PSK1|PSK2|NRZ|BI|BIa>  - Set demodulation FSK / ASK / PSK / NRZ / Biphase / Biphase A");
    PrintAndLogEx(NORMAL, "     i [0/1]                          - Set/reset data signal inversion");
    PrintAndLogEx(NORMAL, "     o [offset]                       - Set offset, where data should start decode in bitstream");
    PrintAndLogEx(NORMAL, "     Q5 [0/1]                         - Set/reset as Q5(T5555) chip instead of T55x7");
    PrintAndLogEx(NORMAL, "     ST [0/1]                         - Set/reset Sequence Terminator on");
    PrintAndLogEx(NORMAL, ""); // layout is a little differnet, so seperate until a better fix
    print_usage_t55xx_downloadlink(T55XX_DLMODE_SINGLE); 
    PrintAndLogEx(NORMAL, "");
    PrintAndLogEx(NORMAL, "Examples:");
    PrintAndLogEx(NORMAL, "      lf t55xx config d FSK          - FSK demodulation");
    PrintAndLogEx(NORMAL, "      lf t55xx config d FSK i 1      - FSK demodulation, inverse data");
    PrintAndLogEx(NORMAL, "      lf t55xx config d FSK i 1 o 3  - FSK demodulation, inverse data, offset=3,start from position 3 to decode data");
    PrintAndLogEx(NORMAL, "");
    return PM3_SUCCESS;
}
static int usage_t55xx_read() {
    PrintAndLogEx(NORMAL, "Usage:  lf t55xx read [r <mode>] b <block> [p <password>] [o] <page1>");
    PrintAndLogEx(NORMAL, "Options:");
    PrintAndLogEx(NORMAL, "     b <block>    - block number to read. Between 0-7");
    PrintAndLogEx(NORMAL, "     p <password> - OPTIONAL password (8 hex characters)");
    PrintAndLogEx(NORMAL, "     o            - OPTIONAL override safety check");
    PrintAndLogEx(NORMAL, "     1            - OPTIONAL 0|1  read Page 1 instead of Page 0");
    print_usage_t55xx_downloadlink(T55XX_DLMODE_SINGLE);
    PrintAndLogEx(NORMAL, "     ****WARNING****");
    PrintAndLogEx(NORMAL, "     Use of read with password on a tag not configured for a pwd");
    PrintAndLogEx(NORMAL, "     can damage the tag");
    PrintAndLogEx(NORMAL, "");
    PrintAndLogEx(NORMAL, "Examples:");
    PrintAndLogEx(NORMAL, "      lf t55xx read b 0                 - read data from block 0");
    PrintAndLogEx(NORMAL, "      lf t55xx read b 0 p feedbeef      - read data from block 0 password feedbeef");
    PrintAndLogEx(NORMAL, "      lf t55xx read b 0 p feedbeef o    - read data from block 0 password feedbeef safety check");
    PrintAndLogEx(NORMAL, "");
    return PM3_SUCCESS;
}
static int usage_t55xx_resetread() {
    PrintAndLogEx(NORMAL, "Send Reset Cmd then lf read the stream to attempt to identify the start of it (needs a demod and/or plot after)");
    PrintAndLogEx(NORMAL, "Usage:  lf t55xx resetread [r <mode>]");
    PrintAndLogEx(NORMAL, "Options:");
    print_usage_t55xx_downloadlink(T55XX_DLMODE_SINGLE);
    PrintAndLogEx(NORMAL, "");
    PrintAndLogEx(NORMAL, "Examples:");
    PrintAndLogEx(NORMAL, "      lf t55xx resetread");
    PrintAndLogEx(NORMAL, "");
    return PM3_SUCCESS;
}
static int usage_t55xx_write() {
    PrintAndLogEx(NORMAL, "Usage:  lf t55xx write [r <mode>] b <block> d <data> [p <password>] [1] [t] [v]");
    PrintAndLogEx(NORMAL, "Options:");
    PrintAndLogEx(NORMAL, "     b <block>    - block number to write. Between 0-7");
    PrintAndLogEx(NORMAL, "     d <data>     - 4 bytes of data to write (8 hex characters)");
    PrintAndLogEx(NORMAL, "     p <password> - OPTIONAL password 4bytes (8 hex characters)");
    PrintAndLogEx(NORMAL, "     1            - OPTIONAL write Page 1 instead of Page 0");
    PrintAndLogEx(NORMAL, "     t            - OPTIONAL test mode write - ****DANGER****");
    PrintAndLogEx(NORMAL, "     v            - OPTIONAL validate data afterwards");
    print_usage_t55xx_downloadlink(T55XX_DLMODE_SINGLE);
    PrintAndLogEx(NORMAL, "");
    PrintAndLogEx(NORMAL, "Examples:");
    PrintAndLogEx(NORMAL, "      lf t55xx write b 3 d 11223344            - write 11223344 to block 3");
    PrintAndLogEx(NORMAL, "      lf t55xx write b 3 d 11223344 p feedbeef - write 11223344 to block 3 password feedbeef");
    PrintAndLogEx(NORMAL, "      lf t55xx write b 3 d 11223344 v          - write 11223344 to block 3 and try to validate data");
    PrintAndLogEx(NORMAL, "");
    return PM3_SUCCESS;
}
static int usage_t55xx_trace() {
    PrintAndLogEx(NORMAL, "Usage:  lf t55xx trace [1] [r mode]");
    PrintAndLogEx(NORMAL, "Options:");
    print_usage_t55xx_downloadlink(T55XX_DLMODE_SINGLE);
    PrintAndLogEx(NORMAL, "     1            - if set, use Graphbuffer otherwise read data from tag.");
    PrintAndLogEx(NORMAL, "");
    PrintAndLogEx(NORMAL, "Examples:");
    PrintAndLogEx(NORMAL, "      lf t55xx trace");
    PrintAndLogEx(NORMAL, "      lf t55xx trace 1");
    PrintAndLogEx(NORMAL, "");
    return PM3_SUCCESS;
}
static int usage_t55xx_info() {
    PrintAndLogEx(NORMAL, "Usage:  lf t55xx info [1] [r <mode>] [c <blk0> [q]]");
    PrintAndLogEx(NORMAL, "Options:");
    PrintAndLogEx(NORMAL, "     (default)    - read data from tag.");
    PrintAndLogEx(NORMAL, "     p <password> - OPTIONAL password 4bytes (8 hex symbols)");
    PrintAndLogEx(NORMAL, "     1            - if set, use Graphbuffer instead of reading tag.");
    PrintAndLogEx(NORMAL, "     c <block0>   - set configuration from a block0");
    PrintAndLogEx(NORMAL, "                    if set, use these data instead of reading tag.");
    PrintAndLogEx(NORMAL, "     q            - if set, provided data are interpreted as Q5 config.");
    print_usage_t55xx_downloadlink(T55XX_DLMODE_SINGLE);
    PrintAndLogEx(NORMAL, "");
    PrintAndLogEx(NORMAL, "Examples:");
    PrintAndLogEx(NORMAL, "      lf t55xx info");
    PrintAndLogEx(NORMAL, "      lf t55xx info 1");
    PrintAndLogEx(NORMAL, "      lf t55xx info d 00083040");
    PrintAndLogEx(NORMAL, "      lf t55xx info d 6001805A q");
    PrintAndLogEx(NORMAL, "      lf t55xx info p 11223344");
    PrintAndLogEx(NORMAL, "");
    return PM3_SUCCESS;
}
static int usage_t55xx_dump() {
    PrintAndLogEx(NORMAL, "Usage:  lf t55xx dump [r <mode>] [p <password> [o]]");
    PrintAndLogEx(NORMAL, "Options:");
    PrintAndLogEx(NORMAL, "     p <password>   - OPTIONAL password 4bytes (8 hex symbols)");
    PrintAndLogEx(NORMAL, "     o              - OPTIONAL override, force pwd read despite danger to card");
    print_usage_t55xx_downloadlink(T55XX_DLMODE_SINGLE);
    PrintAndLogEx(NORMAL, "");
    PrintAndLogEx(NORMAL, "Examples:");
    PrintAndLogEx(NORMAL, "      lf t55xx dump");
    PrintAndLogEx(NORMAL, "      lf t55xx dump p feedbeef o");
    PrintAndLogEx(NORMAL, "");
    return PM3_SUCCESS;
}
static int usage_t55xx_detect() {
    PrintAndLogEx(NORMAL, "Usage:  lf t55xx detect [1] [r <mode>] [p <password>]");
    PrintAndLogEx(NORMAL, "Options:");
    PrintAndLogEx(NORMAL, "     1            - if set, use Graphbuffer otherwise read data from tag.");
    PrintAndLogEx(NORMAL, "     p <password  - OPTIONAL password (8 hex characters)");
    print_usage_t55xx_downloadlink(T55XX_DLMODE_ALL);
    PrintAndLogEx(NORMAL, "");
    PrintAndLogEx(NORMAL, "Examples:");
    PrintAndLogEx(NORMAL, "      lf t55xx detect");
    PrintAndLogEx(NORMAL, "      lf t55xx detect 1");
    PrintAndLogEx(NORMAL, "      lf t55xx detect p 11223344");
    PrintAndLogEx(NORMAL, "");
    return PM3_SUCCESS;
}
static int usage_t55xx_detectP1() {
    PrintAndLogEx(NORMAL, "Command: Detect Page 1 of a t55xx chip");
    PrintAndLogEx(NORMAL, "Usage:  lf t55xx p1detect [1] [r <mode>] [p <password>]");
    PrintAndLogEx(NORMAL, "Options:");
    PrintAndLogEx(NORMAL, "     1            - if set, use Graphbuffer otherwise read data from tag.");
    PrintAndLogEx(NORMAL, "     p <password> - OPTIONAL password (8 hex characters)");
    print_usage_t55xx_downloadlink(T55XX_DLMODE_SINGLE); // Need to setup to try all modes
    PrintAndLogEx(NORMAL, "");
    PrintAndLogEx(NORMAL, "Examples:");
    PrintAndLogEx(NORMAL, "      lf t55xx p1detect");
    PrintAndLogEx(NORMAL, "      lf t55xx p1detect 1");
    PrintAndLogEx(NORMAL, "      lf t55xx p1detect p 11223344");
    PrintAndLogEx(NORMAL, "");
    return PM3_SUCCESS;
}
static int usage_t55xx_wakup() {
    PrintAndLogEx(NORMAL, "Usage:  lf t55xx wakeup [h] [r <mode>] p <password>");
    PrintAndLogEx(NORMAL, "This commands sends the Answer-On-Request command and leaves the readerfield ON afterwards.");
    PrintAndLogEx(NORMAL, "Options:");
    PrintAndLogEx(NORMAL, "     h            - this help");
    PrintAndLogEx(NORMAL, "     p <password> - password 4bytes (8 hex symbols)");
    print_usage_t55xx_downloadlink(T55XX_DLMODE_SINGLE);
    PrintAndLogEx(NORMAL, "");
    PrintAndLogEx(NORMAL, "Examples:");
    PrintAndLogEx(NORMAL, "      lf t55xx wakeup p 11223344  - send wakeup password");
    return PM3_SUCCESS;
}
static int usage_t55xx_chk() {
    PrintAndLogEx(NORMAL, "This command uses a dictionary attack");
    PrintAndLogEx(NORMAL, "press " _YELLOW_("'enter'") " to cancel the command");
    PrintAndLogEx(NORMAL, "WARNING: this may brick non-password protected chips!");
    PrintAndLogEx(NORMAL, "Try to reading block 7 before\n");
    PrintAndLogEx(NORMAL, "Usage: lf t55xx chk [h] [m] [r <mode>] [i <*.dic>]");
    PrintAndLogEx(NORMAL, "Options:");
    PrintAndLogEx(NORMAL, "     h            - this help");
    PrintAndLogEx(NORMAL, "     m            - use dictionary from flashmemory\n");
    print_usage_t55xx_downloadlink(T55XX_DLMODE_ALL);
    PrintAndLogEx(NORMAL, "     i <*.dic>    - loads a default keys dictionary file <*.dic>");
    PrintAndLogEx(NORMAL, "");
    PrintAndLogEx(NORMAL, "Examples:");
    PrintAndLogEx(NORMAL, "       lf t55xx chk m");
    PrintAndLogEx(NORMAL, "       lf t55xx chk i t55xx_default_pwds");
    PrintAndLogEx(NORMAL, "");
    return PM3_SUCCESS;
}
static int usage_t55xx_bruteforce() {
    PrintAndLogEx(NORMAL, "This command uses bruteforce to scan a number range");
    PrintAndLogEx(NORMAL, "press " _YELLOW_("'enter'") " to cancel the command");
    PrintAndLogEx(NORMAL, "WARNING: this may brick non-password protected chips!");
    PrintAndLogEx(NORMAL, "Try reading block 7 before\n");
    PrintAndLogEx(NORMAL, "Usage: lf t55xx bruteforce [h] [r <mode>] [s <start password>] [e <end password>]");
    PrintAndLogEx(NORMAL, "       password must be 4 bytes (8 hex symbols)");
    PrintAndLogEx(NORMAL, "Options:");
    PrintAndLogEx(NORMAL, "     h            - this help");
    print_usage_t55xx_downloadlink(T55XX_DLMODE_ALL);
    PrintAndLogEx(NORMAL, "     s <start_pwd>  - 4 byte hex value to start pwd search at");
    PrintAndLogEx(NORMAL, "     e <end_pwd>    - 4 byte hex value to end pwd search at");
    PrintAndLogEx(NORMAL, "");
    PrintAndLogEx(NORMAL, "Examples:");
    PrintAndLogEx(NORMAL, "       lf t55xx bruteforce r 2 s aaaaaa77 e aaaaaa99");
    PrintAndLogEx(NORMAL, "");
    return PM3_SUCCESS;
}
static int usage_t55xx_recoverpw() {
    PrintAndLogEx(NORMAL, "This command uses a few tricks to try to recover mangled password");
    PrintAndLogEx(NORMAL, "press " _YELLOW_("'enter'") " to cancel the command");
    PrintAndLogEx(NORMAL, "WARNING: this may brick non-password protected chips!");
    PrintAndLogEx(NORMAL, "Try reading block 7 before\n");
    PrintAndLogEx(NORMAL, "Usage: lf t55xx recoverpw [r <mode>] [p <password>]");
    PrintAndLogEx(NORMAL, "       password must be 4 bytes (8 hex symbols)");
    PrintAndLogEx(NORMAL, "       default password is 51243648, used by many cloners");
    PrintAndLogEx(NORMAL, "Options:");
    PrintAndLogEx(NORMAL, "     h            - this help");
    print_usage_t55xx_downloadlink(T55XX_DLMODE_ALL);
    PrintAndLogEx(NORMAL, "     p <password>   - 4 byte hex value of password written by cloner");
    PrintAndLogEx(NORMAL, "");
    PrintAndLogEx(NORMAL, "Examples:");
    PrintAndLogEx(NORMAL, "       lf t55xx recoverpw");
    PrintAndLogEx(NORMAL, "       lf t55xx recoverpw p 51243648");
    PrintAndLogEx(NORMAL, "       lf t55xx recoverpw r 3 p 51243648");

    PrintAndLogEx(NORMAL, "");
    return PM3_SUCCESS;
}
static int usage_t55xx_wipe() {
    PrintAndLogEx(NORMAL, "Usage:  lf t55xx wipe [h] [Q5] [p <password>] [c <blk0>]");
    PrintAndLogEx(NORMAL, "This commands wipes a tag, fills blocks 1-7 with zeros and a default configuration block");
    PrintAndLogEx(NORMAL, "Options:");
    PrintAndLogEx(NORMAL, "     h               - this help");
    PrintAndLogEx(NORMAL, "     c <block0>      - set configuration from a block0");
    PrintAndLogEx(NORMAL, "     q               - indicates to use the T5555 (Q5) default configuration block");
    PrintAndLogEx(NORMAL, "");
    PrintAndLogEx(NORMAL, "Examples:");
    PrintAndLogEx(NORMAL, "      lf t55xx wipe      -  wipes a t55x7 tag,    config block 0x000880E0");
    PrintAndLogEx(NORMAL, "      lf t55xx wipe q    -  wipes a t5555 Q5 tag, config block 0x6001F004");
    return PM3_SUCCESS;
}
static int usage_t55xx_deviceconfig() {
    PrintAndLogEx(NORMAL, "Sets t55x7 timings for direct commands. The timings are set here in Field Clocks (FC), \nwhich is converted to (US) on device");
    PrintAndLogEx(NORMAL, "Usage: lf t55xx deviceconfig [r <mode>] a <gap> b <gap> c <gap> d <gap> e <gap> f <gap> g <gap> [p]");
    PrintAndLogEx(NORMAL, "Options:");
    PrintAndLogEx(NORMAL, "     h            - This help");
    PrintAndLogEx(NORMAL, "     a <8..255>   - Set start gap");
    PrintAndLogEx(NORMAL, "     b <8..255>   - Set write gap");
    PrintAndLogEx(NORMAL, "     c <8..255>   - Set write ZERO gap");
    PrintAndLogEx(NORMAL, "     d <8..255>   - Set write ONE gap");
    PrintAndLogEx(NORMAL, "     e <8..255>   - Set read gap");
    PrintAndLogEx(NORMAL, "     f <8..255>   - Set write TWO gap (1 of 4 only)");
    PrintAndLogEx(NORMAL, "     g <8..255>   - Set write THREE gap (1 of 4 only)");
    PrintAndLogEx(NORMAL, "     p            - persist to flashmemory");
    PrintAndLogEx(NORMAL, "     z            - Set default t55x7 timings (use p to save if required)");
    PrintAndLogEx(NORMAL, "");
    PrintAndLogEx(NORMAL, "Examples:");
    PrintAndLogEx(NORMAL, "      lf t55xx deviceconfig a 29 b 17 c 15 d 47 e 15   - default T55XX");
    PrintAndLogEx(NORMAL, "      lf t55xx deviceconfig a 55 b 14 c 21 d 30        - default EM4305");
    PrintAndLogEx(NORMAL, "");
    return PM3_SUCCESS;
}
static int usage_t55xx_protect() {
    PrintAndLogEx(NORMAL, "This command set or unsets the pwd bit on T5577.");
    PrintAndLogEx(NORMAL, "Usage:  lf t55xx protect [r <mode>] [p <password>] [o] [n <new_password>]");
    PrintAndLogEx(NORMAL, "Options:");
    PrintAndLogEx(NORMAL, "     p <password>        - OPTIONAL password (8 hex characters)");
    PrintAndLogEx(NORMAL, "     o                   - OPTIONAL override safety check");
    PrintAndLogEx(NORMAL, "     n <new password>    - new password");
    print_usage_t55xx_downloadlink(T55XX_DLMODE_SINGLE);
    PrintAndLogEx(NORMAL, "");
    PrintAndLogEx(NORMAL, "Examples:");
    PrintAndLogEx(NORMAL, "      lf t55xx protect n 01020304         - sets new password to 01020304");
    PrintAndLogEx(NORMAL, "      lf t55xx protect p 11223344         - use pwd 11223344 to set newpwd to 00000000");    
    PrintAndLogEx(NORMAL, "");
    return PM3_SUCCESS;
}

static int CmdHelp(const char *Cmd);

static bool t55xxProtect(bool lock, bool usepwd, uint8_t override, uint32_t password, uint8_t downlink_mode, uint32_t new_password ) {

<<<<<<< HEAD
    PrintAndLogEx(INFO, "Checking current block0");
    
    bool testmode = false;
    uint32_t block0 = 0;

    int res = T55xxReadBlockEx(T55x7_CONFIGURATION_BLOCK, T55x7_PAGE0, usepwd, override, password, downlink_mode, false);
    if (res != PM3_SUCCESS) {
        PrintAndLogEx(WARNING, "fail to read current block0, use `p` password parameter ?");
        return false;
=======
            if (tryDetectModulation(downlink_mode,T55XX_DontPrintConfig) == false) {
                PrintAndLogEx(NORMAL, "Safety Check: Could not detect if PWD bit is set in config block. Exits.");
                return false;
            } else {
                PrintAndLogEx(NORMAL, "Safety Check: PWD bit is NOT set in config block. Reading without password...");
                usepwd = false;
            }
        } else if (override == 1) {
            PrintAndLogEx(NORMAL, "Safety Check Overridden - proceeding despite risk");
        }
>>>>>>> a72af576
    }
        
    if (GetT55xxBlockData(&block0) == false)
        return false;

    uint32_t old = block0;
    bool isPwdBitAlreadySet = (block0 >> (32-28) & 1);
    if (isPwdBitAlreadySet) {
        PrintAndLogEx(INFO, "PWD bit is already set");
        usepwd = true;
    }
    
    if (lock) {
        // set pwd bit
        block0 |= 1 << 4;
    } else {
        block0 &= ~(1 << 4);
    }
    
    PrintAndLogEx(INFO, " old %08X vs %08X", old, block0);

    // write new password  
    if ( t55xxWrite(T55x7_PWD_BLOCK, T55x7_PAGE0, usepwd, testmode, password, downlink_mode, new_password ) != PM3_SUCCESS ) {
        PrintAndLogEx(ERR, "Failed writing new pwd");
        return false;
    } else {
        PrintAndLogEx(SUCCESS, "Wrote new password");
    }

    // password bit already set
    // write b 7 new key  old_pwd
    // validate b 7 new_key old_pwd
    // write b0 new_key
    // validate b0 new_key    
    
    // write b7 new key
    // validate b7 (no key)
    // write b0 (no key)
    // validate b0 w new key

    
    // validate new password
    uint32_t curr_password = (isPwdBitAlreadySet) ? new_password : password;
    
    if (t55xxVerifyWrite(T55x7_PWD_BLOCK, T55x7_PAGE0, usepwd, override, curr_password, downlink_mode, new_password) == false) {
        PrintAndLogEx(WARNING, "Could not validate the new password write. aborting.");
        return false;
    } else {
        PrintAndLogEx(SUCCESS, "Validated new password");
    }
    
    // write config
    if ( t55xxWrite(T55x7_CONFIGURATION_BLOCK, T55x7_PAGE0, usepwd, testmode, curr_password, downlink_mode, block0 ) != PM3_SUCCESS ) {
        PrintAndLogEx(ERR, "Failed writing modified configuration block  %08X", block0);
        return false;
    } else {
        PrintAndLogEx(SUCCESS, "Wrote modified configuration block");
    }
    
    // validate new config.  If all went well,  card should now demand pwd, hence override = 0.
    override = 0;
    if (t55xxVerifyWrite(T55x7_CONFIGURATION_BLOCK, T55x7_PAGE0, true, override, new_password, downlink_mode, block0) == false) {
        PrintAndLogEx(WARNING, "Could not validate pwd bit set on configuration block. aborting.");
        return false;
    } else {
        PrintAndLogEx(SUCCESS, "New configuration block " _YELLOW_("%08X")"password " _YELLOW_("%08X"), block0, new_password);
        PrintAndLogEx(SUCCESS, "Success, tag is locked");
        return true;
    }
}

bool t55xxVerifyWrite(uint8_t block, bool page1, bool usepwd, uint8_t override, uint32_t password, uint8_t downlink_mode, uint32_t data) {

    uint32_t read_data = 0;

    int res = T55xxReadBlockEx(block, page1, usepwd, override, password, downlink_mode, false);
    if (res == PM3_SUCCESS) {

        if (GetT55xxBlockData(&read_data) == false)
            return false;

    } else if ( res == PM3_EWRONGANSVER) {
          
        // could't decode.  Lets see if this was a block 0 write and try read/detect it auto.  
        // this messes up with ppls config..
        if (block == 0 && page1 == false) {

            PrintAndLogEx(INFO, "Block0 write detected, running `detect` to see if validation is possible (pwd == %08X)", password);

            bool got_modulation = false;
            for ( uint8_t m = 0; m < 4; m++) {

                if (AquireData(T55x7_PAGE0, T55x7_CONFIGURATION_BLOCK, true, password, m) == false) {
                    PrintAndLogEx(INPLACE, ".");
                    continue;
                }
                
                if (tryDetectModulation(m, true) == false) {
                    PrintAndLogEx(INPLACE, ".");
                    continue;
                } else {
                    got_modulation = true;
                    PrintAndLogEx(NORMAL, "");
                    break;
                }
            }

            if (got_modulation == false)
                return false;
             
            return t55xxVerifyWrite(block, page1, usepwd, 2, password, downlink_mode, data);
        }
    }

    return (read_data == data);
}

int t55xxWrite(uint8_t block, bool page1, bool usepwd, bool testMode, uint32_t password, uint8_t downlink_mode, uint32_t data) {
    
    uint8_t flags;
    flags  = (usepwd)   ? 0x1 : 0;
    flags |= (page1)    ? 0x2 : 0;
    flags |= (testMode) ? 0x4 : 0;
    flags |= (downlink_mode << 3);

    /*
        OLD style
       arg0 = data, (4 bytes)
       arg1 = block (1 byte)
       arg2 = password (4 bytes)
       flags = data[0] (1 byte)

       new style
       uses struct in pm3_cmd.h
    */
    t55xx_write_block_t ng;
    ng.data    = data;
    ng.pwd     = password;
    ng.blockno = block;
    ng.flags   = flags;

    PacketResponseNG resp;
    clearCommandBuffer();
    SendCommandNG(CMD_LF_T55XX_WRITEBL, (uint8_t *)&ng, sizeof(ng));
    if (!WaitForResponseTimeout(CMD_LF_T55XX_WRITEBL, &resp, 2000)) {
        PrintAndLogEx(ERR, "Error occurred, device did not ACK write operation.");
        return PM3_ETIMEOUT;
    }
    return resp.status;
}

void printT5xxHeader(uint8_t page) {
    PrintAndLogEx(NORMAL, "Reading Page %d:", page);
    PrintAndLogEx(NORMAL, "blk | hex data | binary                           | ascii");
    PrintAndLogEx(NORMAL, "----+----------+----------------------------------+-------");
}

static int CmdT55xxSetConfig(const char *Cmd) {

    // No args
    if (strlen(Cmd) == 0) return printConfiguration(config);

    uint8_t offset = 0, bitRate = 0;
    char modulation[6] = {0x00};
    uint8_t rates[9] = {8, 16, 32, 40, 50, 64, 100, 128, 0};
    uint8_t cmdp = 0;
    uint8_t downlink_mode = 0;
    bool errors = false;
    uint32_t block0 = 0;
    bool gotconf = false;
    
    while (param_getchar(Cmd, cmdp) != 0x00 && !errors) {
        char tmp = tolower(param_getchar(Cmd, cmdp));
        switch (tmp) {
            case 'h':
                return usage_t55xx_config();
            case 'b':
                errors |= param_getdec(Cmd, cmdp + 1, &bitRate);
                if (!errors) {
                    uint8_t i = 0;
                    for (; i < 9; i++) {
                        if (rates[i] == bitRate) {
                            config.bitrate = i;
                            break;
                        }
                    }
                    if (i == 9) errors = true;
                }
                cmdp += 2;
                break;
            case 'c':
                block0 = param_get32ex(Cmd, cmdp + 1, 0, 16);
                gotconf = true;
                cmdp += 2;
                break;
            case 'd':
                param_getstr(Cmd, cmdp + 1, modulation, sizeof(modulation));
                cmdp += 2;

                if (strcmp(modulation, "FSK") == 0) {
                    config.modulation = DEMOD_FSK;
                } else if (strcmp(modulation, "FSK1") == 0) {
                    config.modulation = DEMOD_FSK1;
                    config.inverted = 1;
                } else if (strcmp(modulation, "FSK1a") == 0) {
                    config.modulation = DEMOD_FSK1a;
                    config.inverted = 0;
                } else if (strcmp(modulation, "FSK2") == 0) {
                    config.modulation = DEMOD_FSK2;
                    config.inverted = 0;
                } else if (strcmp(modulation, "FSK2a") == 0) {
                    config.modulation = DEMOD_FSK2a;
                    config.inverted = 1;
                } else if (strcmp(modulation, "ASK") == 0) {
                    config.modulation = DEMOD_ASK;
                } else if (strcmp(modulation, "NRZ") == 0) {
                    config.modulation = DEMOD_NRZ;
                } else if (strcmp(modulation, "PSK1") == 0) {
                    config.modulation = DEMOD_PSK1;
                } else if (strcmp(modulation, "PSK2") == 0) {
                    config.modulation = DEMOD_PSK2;
                } else if (strcmp(modulation, "PSK3") == 0) {
                    config.modulation = DEMOD_PSK3;
                } else if (strcmp(modulation, "BIa") == 0) {
                    config.modulation = DEMOD_BIa;
                    config.inverted = 1;
                } else if (strcmp(modulation, "BI") == 0) {
                    config.modulation = DEMOD_BI;
                    config.inverted = 0;
                } else {
                    PrintAndLogEx(WARNING, "Unknown modulation '%s'", modulation);
                    errors = true;
                }
                break;
            case 'i':
                if ((param_getchar(Cmd, cmdp + 1) == '0') || (param_getchar(Cmd, cmdp + 1) == '1')) {
                    config.inverted = param_getchar(Cmd, cmdp + 1) == '1';
                    cmdp += 2;
                } else {
                    config.inverted = true;
                    cmdp += 1;
                }
                break;
            case 'o':
                errors |= param_getdec(Cmd, cmdp + 1, &offset);
                if (!errors)
                    config.offset = offset;
                cmdp += 2;
                break;
            case 'q':
                if ((param_getchar(Cmd, cmdp + 1) == '0') || (param_getchar(Cmd, cmdp + 1) == '1')) {
                    config.Q5 = param_getchar(Cmd, cmdp + 1) == '1';
                    cmdp += 2;
                } else {
                    config.Q5 = true;
                    cmdp += 1;
                }
                break;
            case 's':
                if ((param_getchar(Cmd, cmdp + 1) == '0') || (param_getchar(Cmd, cmdp + 1) == '1')) {
                    config.ST = param_getchar(Cmd, cmdp + 1) == '1';
                    cmdp += 2;
                } else {
                    config.ST = true;
                    cmdp += 1;
                }
                break;
            case 'r':
                errors = param_getdec(Cmd, cmdp + 1, &downlink_mode);
                if (downlink_mode > 3)
                    downlink_mode = 0;
                if (!errors)
                    config.downlink_mode = downlink_mode;
                cmdp += 2;
                break;
            default:
                PrintAndLogEx(WARNING, "Unknown parameter '%c'", param_getchar(Cmd, cmdp));
                errors = true;
                break;
        }
    }

    //Validations
    if (errors) return usage_t55xx_config();

    if ( gotconf ) {

        // Q5

            
        // T55x7
        uint32_t extend = (block0 >> (32 - 15)) & 0x01;
        uint32_t dbr;
        if (extend)
            dbr = (block0 >> (32 - 14)) & 0x3F;
        else
            dbr = (block0 >> (32 - 14)) & 0x07;

        uint32_t datamod  = (block0 >> (32 - 20)) & 0x1F;
        bool pwd = (bool)((block0 >> (32 - 28)) & 0x01);
        bool sst = (bool)((block0 >> (32 - 29)) & 0x01);
        bool inv = (bool)((block0 >> (32 - 31)) & 0x01);
                
        config.modulation = datamod;
        config.bitrate = dbr;
        config.inverted = inv;
        config.Q5 = 0;
        config.ST = sst;
        config.usepwd = pwd;
        config.offset = 0;
        config.block0 = block0;
    } else {
        config.block0 = 0;
    }

    return printConfiguration(config);
}
int T55xxReadBlock(uint8_t block, bool page1, bool usepwd, uint8_t override, uint32_t password, uint8_t downlink_mode) {
    return T55xxReadBlockEx(block, page1, usepwd, override, password, downlink_mode, true);
}

int T55xxReadBlockEx(uint8_t block, bool page1, bool usepwd, uint8_t override, uint32_t password, uint8_t downlink_mode, bool verbose) {
    //Password mode
    if (usepwd) {
        // try reading the config block and verify that PWD bit is set before doing this!
        // override = 1 (override and display)
        // override = 2 (override and no display)
        if (override == 0) {
            if (AquireData(T55x7_PAGE0, T55x7_CONFIGURATION_BLOCK, false, 0, downlink_mode) == false)
                return PM3_ERFTRANS;

            if (tryDetectModulation(downlink_mode, false) == false) {
                PrintAndLogEx(WARNING, "Safety Check: Could not detect if PWD bit is set in config block. Exits.");
                return PM3_EWRONGANSVER;
            } else {
                PrintAndLogEx(WARNING, "Safety Check: PWD bit is NOT set in config block. Reading without password...");
                usepwd = false;
                page1 = false; // ??
            }
        } else if (override == 1) {
<<<<<<< HEAD
            PrintAndLogEx(INFO, "Safety Check Overriden - proceeding despite risk");
=======
            // Show only if first for command i.e. override = 1 (override and display) override = 2 (override and dont display)
            PrintAndLogEx(NORMAL, "Safety Check Overridden - proceeding despite risk");
>>>>>>> a72af576
        }
    }

    if (AquireData(page1, block, usepwd, password, downlink_mode) == false)
        return PM3_ERFTRANS;

    if (DecodeT55xxBlock() == false)
        return PM3_EWRONGANSVER;

    if (verbose)
        printT55xxBlock(block);

    return PM3_SUCCESS;
}

static int CmdT55xxReadBlock(const char *Cmd) {
    uint8_t block = REGULAR_READ_MODE_BLOCK;
    uint8_t override = 0;
    uint8_t cmdp = 0;
    uint8_t downlink_mode = config.downlink_mode;
    uint32_t password = 0; //default to blank Block 7
    bool usepwd = false;
    bool page1 = false;
    bool errors = false;

    while (param_getchar(Cmd, cmdp) != 0x00 && !errors) {
        switch (tolower(param_getchar(Cmd, cmdp))) {
            case 'h':
                return usage_t55xx_read();
            case 'b':
                errors |= param_getdec(Cmd, cmdp + 1, &block);
                cmdp += 2;
                break;
            case 'o':
                override = 1;
                cmdp++;
                break;
            case 'p':
                password = param_get32ex(Cmd, cmdp + 1, 0, 16);
                usepwd = true;
                cmdp += 2;
                break;
            case '1':
                page1 = true;
                cmdp++;
                break;
            case 'r':
                downlink_mode = param_get8ex(Cmd, cmdp + 1, 0, 10);
                if (downlink_mode > 3)
                    downlink_mode = 0;

                cmdp += 2;
                break;

            default:
                PrintAndLogEx(WARNING, "Unknown parameter '%c'", param_getchar(Cmd, cmdp));
                errors = true;
                break;
        }
    }
    if (errors || cmdp == 0) return usage_t55xx_read();

    if (block > 7 && block != REGULAR_READ_MODE_BLOCK) {
        PrintAndLogEx(NORMAL, "Block must be between 0 and 7");
        return PM3_ESOFT;
    }

    printT5xxHeader(page1);
    return T55xxReadBlock(block, page1, usepwd, override, password, downlink_mode);
}

bool DecodeT55xxBlock(void) {

    char buf[30] = {0x00};
    char *cmdStr = buf;
    int ans = 0;
    bool ST = config.ST;
    uint8_t bitRate[8] = {8, 16, 32, 40, 50, 64, 100, 128};
    DemodBufferLen = 0x00;

    switch (config.modulation) {
        case DEMOD_FSK:
            snprintf(cmdStr, sizeof(buf), "%d %d", bitRate[config.bitrate], config.inverted);
            ans = FSKrawDemod(cmdStr, false);
            break;
        case DEMOD_FSK1:
        case DEMOD_FSK1a:
            snprintf(cmdStr, sizeof(buf), "%d %d 8 5", bitRate[config.bitrate], config.inverted);
            ans = FSKrawDemod(cmdStr, false);
            break;
        case DEMOD_FSK2:
        case DEMOD_FSK2a:
            snprintf(cmdStr, sizeof(buf), "%d %d 10 8", bitRate[config.bitrate], config.inverted);
            ans = FSKrawDemod(cmdStr, false);
            break;
        case DEMOD_ASK:
            snprintf(cmdStr, sizeof(buf), "%d %d 1", bitRate[config.bitrate], config.inverted);
            ans = ASKDemod_ext(cmdStr, false, false, 1, &ST);
            break;
        case DEMOD_PSK1:
            // skip first 160 samples to allow antenna to settle in (psk gets inverted occasionally otherwise)
            save_restoreGB(GRAPH_SAVE);
            CmdLtrim("150");
            snprintf(cmdStr, sizeof(buf), "%d %d 6", bitRate[config.bitrate], config.inverted);
            ans = PSKDemod(cmdStr, false);
            //undo trim samples
            save_restoreGB(GRAPH_RESTORE);
            break;
        case DEMOD_PSK2: //inverted won't affect this
        case DEMOD_PSK3: //not fully implemented
            // skip first 160 samples to allow antenna to settle in (psk gets inverted occasionally otherwise)
            save_restoreGB(GRAPH_SAVE);
            CmdLtrim("150");
            snprintf(cmdStr, sizeof(buf), "%d 0 6", bitRate[config.bitrate]);
            ans = PSKDemod(cmdStr, false);
            psk1TOpsk2(DemodBuffer, DemodBufferLen);
            //undo trim samples
            save_restoreGB(GRAPH_RESTORE);
            break;
        case DEMOD_NRZ:
            snprintf(cmdStr, sizeof(buf), "%d %d 1", bitRate[config.bitrate], config.inverted);
            ans = NRZrawDemod(cmdStr, false);
            break;
        case DEMOD_BI:
        case DEMOD_BIa:
            snprintf(cmdStr, sizeof(buf), "0 %d %d 1", bitRate[config.bitrate], config.inverted);
            ans = ASKbiphaseDemod(cmdStr, false);
            break;
        default:
            return false;
    }
    return (ans == PM3_SUCCESS);
}

static bool DecodeT5555TraceBlock(void) {
    DemodBufferLen = 0x00;

    // According to datasheet. Always: RF/64, not inverted, Manchester
    return (ASKDemod("64 0 1", false, false, 1) == PM3_SUCCESS);
}

// sanity check. Don't use proxmark if it is offline and you didn't specify useGraphbuf
static int SanityOfflineCheck(bool useGraphBuffer) {
    if (!useGraphBuffer && !session.pm3_present) {
        PrintAndLogEx(WARNING, "Your proxmark3 device is offline. Specify [1] to use graphbuffer data instead");
        return PM3_ENODATA;
    }
    return PM3_SUCCESS;
}

void T55xx_Print_DownlinkMode(uint8_t downlink_mode) {
    char msg[80];
    sprintf(msg, "Downlink Mode used : ");

    switch (downlink_mode) {
        case  1 :
            strcat(msg, _YELLOW_("long leading reference"));
            break;
        case  2 :
            strcat(msg, _YELLOW_("leading zero reference"));
            break;
        case  3 :
            strcat(msg, _YELLOW_("1 of 4 coding reference"));
            break;
        default :
            strcat(msg, _YELLOW_("default/fixed bit length"));
            break;
    }

    PrintAndLogEx(NORMAL, msg);
}


static int CmdT55xxDetect(const char *Cmd) {

    bool errors = false;
    bool useGB = false;
    bool usepwd = false;
    bool try_all_dl_modes = true;
    bool found = false;
    uint32_t password = 0;
    uint8_t cmdp = 0;
    uint8_t downlink_mode = 0;

    while (param_getchar(Cmd, cmdp) != 0x00 && !errors) {
        switch (tolower(param_getchar(Cmd, cmdp))) {
            case 'h':
                return usage_t55xx_detect();
            case 'p':
                password = param_get32ex(Cmd, cmdp + 1, 0, 16);
                usepwd = true;
                cmdp += 2;
                break;
            case '1':
                useGB = true;
                cmdp++;
                break;
            case 'r':
                downlink_mode = param_get8ex(Cmd, cmdp + 1, 0, 10);
                if (downlink_mode <= 3) try_all_dl_modes = false; // User selected ONLY 1 so honor.
                if (downlink_mode == 4) try_all_dl_modes = true;
                if (downlink_mode > 3) downlink_mode = 0;
                cmdp += 2;
                break;
            default:
                PrintAndLogEx(WARNING, "Unknown parameter '%c'", param_getchar(Cmd, cmdp));
                errors = true;
                break;
        }
    }
    if (errors) return usage_t55xx_detect();

    // sanity check.
    if (SanityOfflineCheck(useGB) != PM3_SUCCESS)
        return PM3_ESOFT;

    if (useGB == false) {
	
	//ICEMAN STRANGE
        for (uint8_t m = downlink_mode; m < 4; m++) {
            if (AquireData(T55x7_PAGE0, T55x7_CONFIGURATION_BLOCK, usepwd, password, m) == false) {
                continue;
            }

            if (tryDetectModulation(m, T55XX_PrintConfig)) {
                m = 4;
                found = true;
            } else {
			    found = false;
			}	
            
            if (try_all_dl_modes == false)
			    m = 4;
        }
    } else {
        found = tryDetectModulation(downlink_mode, T55XX_PrintConfig);
    }
    
    if (found == false)
        PrintAndLogEx(WARNING, "Could not detect modulation automatically. Try setting it manually with " _YELLOW_("\'lf t55xx config\'"));
    
    return PM3_SUCCESS;
}

// detect configuration?
bool tryDetectModulation(uint8_t downlink_mode, bool print_config) {

    t55xx_conf_block_t tests[15];
    int bitRate = 0, clk = 0, firstClockEdge = 0;
    uint8_t hits = 0, fc1 = 0, fc2 = 0, ans = 0;

    ans = fskClocks(&fc1, &fc2, (uint8_t *)&clk, &firstClockEdge);

    if (ans && ((fc1 == 10 && fc2 == 8) || (fc1 == 8 && fc2 == 5))) {
        if ((FSKrawDemod("0 0", false) == PM3_SUCCESS) && test(DEMOD_FSK, &tests[hits].offset, &bitRate, clk, &tests[hits].Q5)) {
            tests[hits].modulation = DEMOD_FSK;
            if (fc1 == 8 && fc2 == 5)
                tests[hits].modulation = DEMOD_FSK1a;
            else if (fc1 == 10 && fc2 == 8)
                tests[hits].modulation = DEMOD_FSK2;
            tests[hits].bitrate = bitRate;
            tests[hits].inverted = false;
            tests[hits].block0 = PackBits(tests[hits].offset, 32, DemodBuffer);
            tests[hits].ST = false;
            tests[hits].downlink_mode = downlink_mode;
            ++hits;
        }
        if ((FSKrawDemod("0 1", false) == PM3_SUCCESS) && test(DEMOD_FSK, &tests[hits].offset, &bitRate, clk, &tests[hits].Q5)) {
            tests[hits].modulation = DEMOD_FSK;
            if (fc1 == 8 && fc2 == 5)
                tests[hits].modulation = DEMOD_FSK1;
            else if (fc1 == 10 && fc2 == 8)
                tests[hits].modulation = DEMOD_FSK2a;
            tests[hits].bitrate = bitRate;
            tests[hits].inverted = true;
            tests[hits].block0 = PackBits(tests[hits].offset, 32, DemodBuffer);
            tests[hits].ST = false;
            tests[hits].downlink_mode = downlink_mode;
            ++hits;
        }
    } else {
        clk = GetAskClock("", false);
        if (clk > 0) {
            tests[hits].ST = true;
            // "0 0 1 " == clock auto, invert false, maxError 1.
            // false = no verbose
            // false = no emSearch
            // 1 = Ask/Man
            // st = true
            if ((ASKDemod_ext("0 0 1", false, false, 1, &tests[hits].ST) == PM3_SUCCESS) && test(DEMOD_ASK, &tests[hits].offset, &bitRate, clk, &tests[hits].Q5)) {
                tests[hits].modulation = DEMOD_ASK;
                tests[hits].bitrate = bitRate;
                tests[hits].inverted = false;
                tests[hits].block0 = PackBits(tests[hits].offset, 32, DemodBuffer);
                tests[hits].downlink_mode = downlink_mode;
                ++hits;
            }
            tests[hits].ST = true;
            // "0 0 1 " == clock auto, invert true, maxError 1.
            // false = no verbose
            // false = no emSearch
            // 1 = Ask/Man
            // st = true
            if ((ASKDemod_ext("0 1 1", false, false, 1, &tests[hits].ST) == PM3_SUCCESS) && test(DEMOD_ASK, &tests[hits].offset, &bitRate, clk, &tests[hits].Q5)) {
                tests[hits].modulation = DEMOD_ASK;
                tests[hits].bitrate = bitRate;
                tests[hits].inverted = true;
                tests[hits].block0 = PackBits(tests[hits].offset, 32, DemodBuffer);
                tests[hits].downlink_mode = downlink_mode;
                ++hits;
            }
            if ((ASKbiphaseDemod("0 0 0 2", false) == PM3_SUCCESS) && test(DEMOD_BI, &tests[hits].offset, &bitRate, clk, &tests[hits].Q5)) {
                tests[hits].modulation = DEMOD_BI;
                tests[hits].bitrate = bitRate;
                tests[hits].inverted = false;
                tests[hits].block0 = PackBits(tests[hits].offset, 32, DemodBuffer);
                tests[hits].ST = false;
                tests[hits].downlink_mode = downlink_mode;
                ++hits;
            }
            if ((ASKbiphaseDemod("0 0 1 2", false) == PM3_SUCCESS) && test(DEMOD_BIa, &tests[hits].offset, &bitRate, clk, &tests[hits].Q5)) {
                tests[hits].modulation = DEMOD_BIa;
                tests[hits].bitrate = bitRate;
                tests[hits].inverted = true;
                tests[hits].block0 = PackBits(tests[hits].offset, 32, DemodBuffer);
                tests[hits].ST = false;
                tests[hits].downlink_mode = downlink_mode;
                ++hits;
            }
        }
        clk = GetNrzClock("", false);
        if (clk > 8) { //clock of rf/8 is likely a false positive, so don't use it.
            if ((NRZrawDemod("0 0 1", false) == PM3_SUCCESS) && test(DEMOD_NRZ, &tests[hits].offset, &bitRate, clk, &tests[hits].Q5)) {
                tests[hits].modulation = DEMOD_NRZ;
                tests[hits].bitrate = bitRate;
                tests[hits].inverted = false;
                tests[hits].block0 = PackBits(tests[hits].offset, 32, DemodBuffer);
                tests[hits].ST = false;
                tests[hits].downlink_mode = downlink_mode;
                ++hits;
            }

            if ((NRZrawDemod("0 1 1", false) == PM3_SUCCESS) && test(DEMOD_NRZ, &tests[hits].offset, &bitRate, clk, &tests[hits].Q5)) {
                tests[hits].modulation = DEMOD_NRZ;
                tests[hits].bitrate = bitRate;
                tests[hits].inverted = true;
                tests[hits].block0 = PackBits(tests[hits].offset, 32, DemodBuffer);
                tests[hits].ST = false;
                tests[hits].downlink_mode = downlink_mode;
                ++hits;
            }
        }

        clk = GetPskClock("", false);
        if (clk > 0) {
            // allow undo
            save_restoreGB(GRAPH_SAVE);
            // skip first 160 samples to allow antenna to settle in (psk gets inverted occasionally otherwise)
            CmdLtrim("160");
            if ((PSKDemod("0 0 6", false) == PM3_SUCCESS) && test(DEMOD_PSK1, &tests[hits].offset, &bitRate, clk, &tests[hits].Q5)) {
                tests[hits].modulation = DEMOD_PSK1;
                tests[hits].bitrate = bitRate;
                tests[hits].inverted = false;
                tests[hits].block0 = PackBits(tests[hits].offset, 32, DemodBuffer);
                tests[hits].ST = false;
                tests[hits].downlink_mode = downlink_mode;
                ++hits;
            }
            if ((PSKDemod("0 1 6", false) == PM3_SUCCESS) && test(DEMOD_PSK1, &tests[hits].offset, &bitRate, clk, &tests[hits].Q5)) {
                tests[hits].modulation = DEMOD_PSK1;
                tests[hits].bitrate = bitRate;
                tests[hits].inverted = true;
                tests[hits].block0 = PackBits(tests[hits].offset, 32, DemodBuffer);
                tests[hits].ST = false;
                tests[hits].downlink_mode = downlink_mode;
                ++hits;
            }
            //ICEMAN: are these PSKDemod calls needed?
            // PSK2 - needs a call to psk1TOpsk2.
            if (PSKDemod("0 0 6", false) == PM3_SUCCESS) {
                psk1TOpsk2(DemodBuffer, DemodBufferLen);
                if (test(DEMOD_PSK2, &tests[hits].offset, &bitRate, clk, &tests[hits].Q5)) {
                    tests[hits].modulation = DEMOD_PSK2;
                    tests[hits].bitrate = bitRate;
                    tests[hits].inverted = false;
                    tests[hits].block0 = PackBits(tests[hits].offset, 32, DemodBuffer);
                    tests[hits].ST = false;
                    tests[hits].downlink_mode = downlink_mode;
                    ++hits;
                }
            } // inverse waves does not affect this demod
            // PSK3 - needs a call to psk1TOpsk2.
            if (PSKDemod("0 0 6", false) == PM3_SUCCESS) {
                psk1TOpsk2(DemodBuffer, DemodBufferLen);
                if (test(DEMOD_PSK3, &tests[hits].offset, &bitRate, clk, &tests[hits].Q5)) {
                    tests[hits].modulation = DEMOD_PSK3;
                    tests[hits].bitrate = bitRate;
                    tests[hits].inverted = false;
                    tests[hits].block0 = PackBits(tests[hits].offset, 32, DemodBuffer);
                    tests[hits].ST = false;
                    tests[hits].downlink_mode = downlink_mode;
                    ++hits;
                }
            } // inverse waves does not affect this demod
            //undo trim samples
            save_restoreGB(GRAPH_RESTORE);
        }
    }
    if (hits == 1) {
        config.modulation = tests[0].modulation;
        config.bitrate = tests[0].bitrate;
        config.inverted = tests[0].inverted;
        config.offset = tests[0].offset;
        config.block0 = tests[0].block0;
        config.Q5 = tests[0].Q5;
        config.ST = tests[0].ST;
        config.downlink_mode = downlink_mode;

        if (print_config)
            printConfiguration(config);

        return true;
    }

    bool retval = false;
    if (hits > 1) {
        PrintAndLogEx(SUCCESS, "Found [%d] possible matches for modulation.", hits);
        for (int i = 0; i < hits; ++i) {
            retval = testKnownConfigBlock(tests[i].block0);
            if (retval) {
                PrintAndLogEx(NORMAL, "--[%d]--------------- << selected this", i + 1);
                config.modulation = tests[i].modulation;
                config.bitrate = tests[i].bitrate;
                config.inverted = tests[i].inverted;
                config.offset = tests[i].offset;
                config.block0 = tests[i].block0;
                config.Q5 = tests[i].Q5;
                config.ST = tests[i].ST;
                config.downlink_mode = tests[i].downlink_mode;
            } else {
                PrintAndLogEx(NORMAL, "--[%d]---------------", i + 1);
            }

            if (print_config)
			    printConfiguration(tests[i]);
        }
    }
    return retval;
}

bool testKnownConfigBlock(uint32_t block0) {
    switch (block0) {
        case T55X7_DEFAULT_CONFIG_BLOCK:
        case T55X7_RAW_CONFIG_BLOCK:
        case T55X7_EM_UNIQUE_CONFIG_BLOCK:
        case T55X7_FDXB_CONFIG_BLOCK:
        case T55X7_HID_26_CONFIG_BLOCK:
        case T55X7_PYRAMID_CONFIG_BLOCK:
        case T55X7_INDALA_64_CONFIG_BLOCK:
        case T55X7_INDALA_224_CONFIG_BLOCK:
        case T55X7_GUARDPROXII_CONFIG_BLOCK:
        case T55X7_VIKING_CONFIG_BLOCK:
        case T55X7_NORALYS_CONFIG_BLOCK:
        case T55X7_IOPROX_CONFIG_BLOCK:
        case T55X7_PRESCO_CONFIG_BLOCK:
        case T55X7_NEDAP_64_CONFIG_BLOCK:
        case T55X7_NEDAP_128_CONFIG_BLOCK:
            return true;
    }
    return false;
}

bool GetT55xxBlockData(uint32_t *blockdata) {

    if (DemodBufferLen == 0)
        return false;

    uint8_t idx = config.offset;

    if (idx + 32 > DemodBufferLen) {
        PrintAndLogEx(WARNING, "The configured offset %d is too big. Possible offset: %d)", idx, DemodBufferLen - 32);
        return false;
    }

    *blockdata = PackBits(0, 32, DemodBuffer + idx);
    return true;
}

void printT55xxBlock(uint8_t blockNum) {

    uint32_t blockData = 0;
    uint8_t bytes[4] = {0};

    if (GetT55xxBlockData(&blockData) == false)
        return;

    num_to_bytes(blockData, 4, bytes);

    PrintAndLogEx(NORMAL, " %02d | %08X | %s | %s", blockNum, blockData, sprint_bin(DemodBuffer + config.offset, 32), sprint_ascii(bytes, 4));
}

static bool testModulation(uint8_t mode, uint8_t modread) {
    switch (mode) {
        case DEMOD_FSK:
            if (modread >= DEMOD_FSK1 && modread <= DEMOD_FSK2a) return true;
            break;
        case DEMOD_ASK:
            if (modread == DEMOD_ASK) return true;
            break;
        case DEMOD_PSK1:
            if (modread == DEMOD_PSK1) return true;
            break;
        case DEMOD_PSK2:
            if (modread == DEMOD_PSK2) return true;
            break;
        case DEMOD_PSK3:
            if (modread == DEMOD_PSK3) return true;
            break;
        case DEMOD_NRZ:
            if (modread == DEMOD_NRZ) return true;
            break;
        case DEMOD_BI:
            if (modread == DEMOD_BI) return true;
            break;
        case DEMOD_BIa:
            if (modread == DEMOD_BIa) return true;
            break;
        default:
            return false;
    }
    return false;
}

static bool testQ5Modulation(uint8_t mode, uint8_t modread) {
    switch (mode) {
        case DEMOD_FSK:
            if (modread >= 4 && modread <= 5) return true;
            break;
        case DEMOD_ASK:
            if (modread == 0) return true;
            break;
        case DEMOD_PSK1:
            if (modread == 1) return true;
            break;
        case DEMOD_PSK2:
            if (modread == 2) return true;
            break;
        case DEMOD_PSK3:
            if (modread == 3) return true;
            break;
        case DEMOD_NRZ:
            if (modread == 7) return true;
            break;
        case DEMOD_BI:
            if (modread == 6) return true;
            break;
        default:
            return false;
    }
    return false;
}

static int convertQ5bitRate(uint8_t bitRateRead) {
    uint8_t expected[] = {8, 16, 32, 40, 50, 64, 100, 128};
    for (int i = 0; i < 8; i++)
        if (expected[i] == bitRateRead)
            return i;

    return -1;
}

static bool testQ5(uint8_t mode, uint8_t *offset, int *fndBitRate, uint8_t clk) {

    if (DemodBufferLen < 64) return false;

    for (uint8_t idx = 28; idx < 64; idx++) {
        uint8_t si = idx;
        if (PackBits(si, 28, DemodBuffer) == 0x00) continue;

        uint8_t safer     = PackBits(si, 4, DemodBuffer);
        si += 4;     //master key
        uint8_t resv      = PackBits(si, 8, DemodBuffer);
        si += 8;
        // 2nibble must be zeroed.
        if (safer != 0x6 && safer != 0x9) continue;
        if (resv > 0x00) continue;
        //uint8_t pageSel   = PackBits(si, 1, DemodBuffer); si += 1;
        //uint8_t fastWrite = PackBits(si, 1, DemodBuffer); si += 1;
        si += 1 + 1;
        int bitRate       = PackBits(si, 6, DemodBuffer) * 2 + 2;
        si += 6;     //bit rate
        if (bitRate > 128 || bitRate < 8) continue;

        //uint8_t AOR       = PackBits(si, 1, DemodBuffer); si += 1;
        //uint8_t PWD       = PackBits(si, 1, DemodBuffer); si += 1;
        //uint8_t pskcr     = PackBits(si, 2, DemodBuffer); si += 2;  //could check psk cr
        //uint8_t inverse   = PackBits(si, 1, DemodBuffer); si += 1;
        si += 1 + 1 + 2 + 1;
        uint8_t modread   = PackBits(si, 3, DemodBuffer);
        si += 3;
        uint8_t maxBlk    = PackBits(si, 3, DemodBuffer);
        si += 3;
        //uint8_t ST        = PackBits(si, 1, DemodBuffer); si += 1;
        if (maxBlk == 0) continue;
        
        //test modulation
        if (!testQ5Modulation(mode, modread)) continue;
        if (bitRate != clk) continue;
        
        *fndBitRate = convertQ5bitRate(bitRate);
        if (*fndBitRate < 0) continue;
        
        *offset = idx;

        return true;
    }
    return false;
}

static bool testBitRate(uint8_t readRate, uint8_t clk) {
    uint8_t expected[] = {8, 16, 32, 40, 50, 64, 100, 128};
    if (expected[readRate] == clk)
        return true;

    return false;
}

bool test(uint8_t mode, uint8_t *offset, int *fndBitRate, uint8_t clk, bool *Q5) {

    if (DemodBufferLen < 64) return false;
    for (uint8_t idx = 28; idx < 64; idx++) {
        uint8_t si = idx;
        if (PackBits(si, 28, DemodBuffer) == 0x00) continue;

        uint8_t safer    = PackBits(si, 4, DemodBuffer);
        si += 4;     //master key
        uint8_t resv     = PackBits(si, 4, DemodBuffer);
        si += 4;     //was 7 & +=7+3 //should be only 4 bits if extended mode
        // 2nibble must be zeroed.
        // moved test to here, since this gets most faults first.
        if (resv > 0x00) continue;

        int bitRate      = PackBits(si, 6, DemodBuffer);
        si += 6;     //bit rate (includes extended mode part of rate)
        uint8_t extend   = PackBits(si, 1, DemodBuffer);
        si += 1;     //bit 15 extended mode
        uint8_t modread  = PackBits(si, 5, DemodBuffer);
        si += 5 + 2 + 1;
        //uint8_t pskcr   = PackBits(si, 2, DemodBuffer); si += 2+1;  //could check psk cr
        //uint8_t nml01    = PackBits(si, 1, DemodBuffer); si += 1+5;   //bit 24, 30, 31 could be tested for 0 if not extended mode
        //uint8_t nml02    = PackBits(si, 2, DemodBuffer); si += 2;

        //if extended mode
        bool extMode = ((safer == 0x6 || safer == 0x9) && extend) ? true : false;

        if (!extMode) {
            if (bitRate > 7) continue;
            if (!testBitRate(bitRate, clk)) continue;
        } else { //extended mode bitrate = same function to calc bitrate as em4x05
            if (EM4x05_GET_BITRATE(bitRate) != clk) continue;

        }
        //test modulation
        if (!testModulation(mode, modread)) continue;
        *fndBitRate = bitRate;
        *offset = idx;
        *Q5 = false;
        return true;
    }
    if (testQ5(mode, offset, fndBitRate, clk)) {
        *Q5 = true;
        return true;
    }
    return false;
}

int special(const char *Cmd) {
    (void)Cmd; // Cmd is not used so far

    uint8_t bits[32] = {0x00};

    PrintAndLogEx(NORMAL, "OFFSET | DATA  | BINARY                              | ASCII");
    PrintAndLogEx(NORMAL, "-------+-------+-------------------------------------+------");
    int i, j = 0;
    for (; j < 64; ++j) {

        for (i = 0; i < 32; ++i)
            bits[i] = DemodBuffer[j + i];

        uint32_t blockData = PackBits(0, 32, bits);

        PrintAndLogEx(NORMAL, "%02d | 0x%08X | %s", j, blockData, sprint_bin(bits, 32));
    }
    return PM3_SUCCESS;
}

int printConfiguration(t55xx_conf_block_t b) {
    PrintAndLogEx(NORMAL, "    Chip Type      : %s", (b.Q5) ? "T5555(Q5)" : "T55x7");
    PrintAndLogEx(NORMAL, "    Modulation     : %s", GetSelectedModulationStr(b.modulation));
    PrintAndLogEx(NORMAL, "    Bit Rate       : %s", GetBitRateStr(b.bitrate, (b.block0 & T55x7_X_MODE && (b.block0 >> 28 == 6 || b.block0 >> 28 == 9))));
    PrintAndLogEx(NORMAL, "    Inverted       : %s", (b.inverted) ? _GREEN_("Yes") : "No");
    PrintAndLogEx(NORMAL, "    Offset         : %d", b.offset);
    PrintAndLogEx(NORMAL, "    Seq. Term.     : %s", (b.ST) ? _GREEN_("Yes") : "No");
    PrintAndLogEx(NORMAL, "    Block0         : 0x%08X", b.block0);
    PrintAndLogEx(NORMAL, "    Downling Mode  : %s", GetDownlinkModeStr (b.downlink_mode)); 
    PrintAndLogEx(NORMAL, "");
    return PM3_SUCCESS;
}

static int CmdT55xxWakeUp(const char *Cmd) {

    uint32_t password = 0;
    uint8_t cmdp = 0;
    bool errors = false;
    uint8_t downlink_mode = config.downlink_mode;;

    while (param_getchar(Cmd, cmdp) != 0x00 && !errors) {
        switch (tolower(param_getchar(Cmd, cmdp))) {
            case 'h':
                return usage_t55xx_wakup();
            case 'p':
                password = param_get32ex(Cmd, cmdp + 1, 0, 16);
                cmdp += 2;
                break;
            case 'r':
                downlink_mode = param_get8ex(Cmd, cmdp + 1, 0, 10);
                if (downlink_mode > 3)
                    downlink_mode = 0;

                cmdp += 2;
                break;
            default:
                PrintAndLogEx(WARNING, "Unknown parameter '%c'", param_getchar(Cmd, cmdp));
                errors = true;
                break;
        }
    }

    if (errors) return usage_t55xx_wakup();

    struct p {
        uint32_t password;
        uint8_t flags;
    } PACKED payload;

    payload.password = password;
    payload.flags = (downlink_mode & 3) << 3;

    clearCommandBuffer();
    SendCommandNG(CMD_LF_T55XX_WAKEUP, (uint8_t *)&payload, sizeof(payload));
    if (!WaitForResponseTimeout(CMD_LF_T55XX_WAKEUP, NULL, 1000)) {
        PrintAndLogEx(WARNING, "command execution time out");
        return PM3_ETIMEOUT;
    }

    PrintAndLogEx(SUCCESS, "Wake up command sent. Try read now");
    return PM3_SUCCESS;
}

static int CmdT55xxWriteBlock(const char *Cmd) {
    uint8_t block = 0xFF;    // default to invalid block
    uint32_t data = 0;       // default to blank Block
    uint32_t password = 0;   // default to blank Block 7
    bool usepwd = false;
    bool page1 = false;
    bool gotdata = false;
    bool testMode = false;
    bool errors = false;
    bool validate = false;
    uint8_t cmdp = 0;
    uint32_t downlink_mode = config.downlink_mode;;

    while (param_getchar(Cmd, cmdp) != 0x00 && !errors) {
        switch (tolower(param_getchar(Cmd, cmdp))) {
            case 'h':
                return usage_t55xx_write();
            case 'b':
                errors |= param_getdec(Cmd, cmdp + 1, &block);
                cmdp += 2;

                if (block > 7) {
                    PrintAndLogEx(WARNING, "Block number must be between 0 and 7");
                    errors = true;
                }
                break;
            case 'd':
                data = param_get32ex(Cmd, cmdp + 1, 0, 16);
                gotdata = true;
                cmdp += 2;
                break;
            case 'p':
                password = param_get32ex(Cmd, cmdp + 1, 0, 16);
                usepwd = true;
                cmdp += 2;
                break;
            case 't':
                testMode = true;
                cmdp++;
                break;
            case '1':
                page1 = true;
                cmdp++;
                break;
            case 'r':
                downlink_mode = param_get8ex(Cmd, cmdp + 1, 0, 10);
                if (downlink_mode > 3)
                    downlink_mode = 0;

                cmdp += 2;
                break;
            case 'v':
                validate = true;
                cmdp++;
                break;
            default:
                PrintAndLogEx(WARNING, "Unknown parameter '%c'", param_getchar(Cmd, cmdp));
                errors = true;
                break;
        }
    }
    if (errors || !gotdata) return usage_t55xx_write();

    char pwdStr[16] = {0};
    snprintf(pwdStr, sizeof(pwdStr), "pwd: 0x%08X", password);

    PrintAndLogEx(INFO, "Writing page %d  block: %02d  data: 0x%08X %s", page1, block, data, (usepwd) ? pwdStr : "");

    if ( t55xxWrite(block, page1, usepwd, testMode, password, downlink_mode, data) != PM3_SUCCESS ) {
        PrintAndLogEx(ERR, "Write failed");
        return PM3_ESOFT;
    }

    if (validate) {
        bool isOK = t55xxVerifyWrite(block, page1, usepwd, 1, password, downlink_mode, data);
        if (isOK) 
            PrintAndLogEx(SUCCESS, "Write OK, validation successful");
        else
            PrintAndLogEx(WARNING, "Write could not validate the written data");
    }
    
    return PM3_SUCCESS;
}

static int CmdT55xxReadTrace(const char *Cmd) {

    bool frombuff = false;
    uint8_t downlink_mode = config.downlink_mode;;
    uint8_t cmdp = 0;
    bool errors = false;

    while (param_getchar(Cmd, cmdp) != 0x00 && !errors) {
        switch (tolower(param_getchar(Cmd, cmdp))) {
            case 'h':
                return usage_t55xx_trace();
            case 'r':
                downlink_mode = param_get8ex(Cmd, cmdp + 1, 0, 10);
                if (downlink_mode > 3)
                    downlink_mode = 0;

                cmdp += 2;
                break;
            case '1':
                frombuff = true;
                cmdp += 2;
                break;
            default:
                PrintAndLogEx(WARNING, "Unknown parameter '%c'", param_getchar(Cmd, cmdp));
                errors = true;
                break;
        }
    }

    if (errors) return usage_t55xx_trace();

    if (!frombuff) {
        // sanity check.
        if (SanityOfflineCheck(false) != PM3_SUCCESS) return PM3_ENODATA;

        bool pwdmode = false;
        uint32_t password = 0;

        // REGULAR_READ_MODE_BLOCK - yeilds correct Page 1 Block 2 data i.e. + 32 bit offset.
        if (!AquireData(T55x7_PAGE1, REGULAR_READ_MODE_BLOCK, pwdmode, password, downlink_mode))
            return PM3_ENODATA;
    }

    if (config.Q5) {
        if (!DecodeT5555TraceBlock()) return PM3_ESOFT;
    } else {
        if (!DecodeT55xxBlock()) return PM3_ESOFT;
    }

    if (!DemodBufferLen) return PM3_ESOFT;

    RepaintGraphWindow();
    uint8_t repeat = (config.offset > 5) ? 32 : 0;

    uint8_t si = config.offset + repeat;
    uint32_t bl1 = PackBits(si, 32, DemodBuffer);
    uint32_t bl2 = PackBits(si + 32, 32, DemodBuffer);

    if (config.Q5) {
        uint32_t hdr = PackBits(si, 9,  DemodBuffer);
        si += 9;

        if (hdr != 0x1FF) {
            PrintAndLogEx(FAILED, "Invalid Q5 Trace data header (expected 0x1FF, found %X)", hdr);
            return PM3_ESOFT;
        }

        t5555_tracedata_t data = {.bl1 = bl1, .bl2 = bl2, .icr = 0, .lotidc = '?', .lotid = 0, .wafer = 0, .dw = 0};

        data.icr     = PackBits(si, 2,  DemodBuffer);
        si += 2;
        data.lotidc  = 'Z' - PackBits(si, 2,  DemodBuffer);
        si += 3;

        data.lotid   = PackBits(si, 4,  DemodBuffer);
        si += 5;
        data.lotid <<= 4;
        data.lotid  |= PackBits(si, 4,  DemodBuffer);
        si += 5;
        data.lotid <<= 4;
        data.lotid  |= PackBits(si, 4,  DemodBuffer);
        si += 5;
        data.lotid <<= 4;
        data.lotid  |= PackBits(si, 4,  DemodBuffer);
        si += 5;
        data.lotid <<= 1;
        data.lotid  |= PackBits(si, 1,  DemodBuffer);
        si += 1;

        data.wafer   = PackBits(si, 3,  DemodBuffer);
        si += 4;
        data.wafer <<= 2;
        data.wafer  |= PackBits(si, 2,  DemodBuffer);
        si += 2;

        data.dw      = PackBits(si, 2,  DemodBuffer);
        si += 3;
        data.dw    <<= 4;
        data.dw     |= PackBits(si, 4,  DemodBuffer);
        si += 5;
        data.dw    <<= 4;
        data.dw     |= PackBits(si, 4,  DemodBuffer);
        si += 5;
        data.dw    <<= 4;
        data.dw     |= PackBits(si, 4,  DemodBuffer);

        printT5555Trace(data, repeat);

    } else {

        t55x7_tracedata_t data = {.bl1 = bl1, .bl2 = bl2, .acl = 0, .mfc = 0, .cid = 0, .year = 0, .quarter = 0, .icr = 0,  .lotid = 0, .wafer = 0, .dw = 0};

        data.acl = PackBits(si, 8,  DemodBuffer);
        si += 8;
        if (data.acl != 0xE0) {
            PrintAndLogEx(FAILED, "The modulation is most likely wrong since the ACL is not 0xE0. ");
            return PM3_ESOFT;
        }

        data.mfc     = PackBits(si, 8,  DemodBuffer);
        si += 8;
        data.cid     = PackBits(si, 5,  DemodBuffer);
        si += 5;
        data.icr     = PackBits(si, 3,  DemodBuffer);
        si += 3;
        data.year    = PackBits(si, 4,  DemodBuffer);
        si += 4;
        data.quarter = PackBits(si, 2,  DemodBuffer);
        si += 2;
        data.lotid   = PackBits(si, 14, DemodBuffer);
        si += 14;
        data.wafer   = PackBits(si, 5,  DemodBuffer);
        si += 5;
        data.dw      = PackBits(si, 15, DemodBuffer);

        struct tm *ct, tm_buf;
        time_t now = time(NULL);
#if defined(_WIN32)
        ct = localtime_s(&tm_buf, &now) == 0 ? &tm_buf : NULL;
#else
        ct = localtime_r(&now, &tm_buf);
#endif

        if (data.year > ct->tm_year - 110)
            data.year += 2000;
        else
            data.year += 2010;

        printT55x7Trace(data, repeat);
    }
    return PM3_SUCCESS;
}

void printT55x7Trace(t55x7_tracedata_t data, uint8_t repeat) {
    PrintAndLogEx(NORMAL, "-- T55x7 Trace Information ----------------------------------");
    PrintAndLogEx(NORMAL, "-------------------------------------------------------------");
    PrintAndLogEx(NORMAL, " ACL Allocation class (ISO/IEC 15963-1)  : 0x%02X (%d)", data.acl, data.acl);
    PrintAndLogEx(NORMAL, " MFC Manufacturer ID (ISO/IEC 7816-6)    : 0x%02X (%d) - %s", data.mfc, data.mfc, getTagInfo(data.mfc));
    PrintAndLogEx(NORMAL, " CID                                     : 0x%02X (%d) - %s", data.cid, data.cid, GetModelStrFromCID(data.cid));
    PrintAndLogEx(NORMAL, " ICR IC Revision                         : %d", data.icr);
    PrintAndLogEx(NORMAL, " Manufactured");
    PrintAndLogEx(NORMAL, "     Year/Quarter : %d/%d", data.year, data.quarter);
    PrintAndLogEx(NORMAL, "     Lot ID       : %d", data.lotid);
    PrintAndLogEx(NORMAL, "     Wafer number : %d", data.wafer);
    PrintAndLogEx(NORMAL, "     Die Number   : %d", data.dw);
    PrintAndLogEx(NORMAL, "-------------------------------------------------------------");
    PrintAndLogEx(NORMAL, " Raw Data - Page 1");
    PrintAndLogEx(NORMAL, "     Block 1  : 0x%08X  %s", data.bl1, sprint_bin(DemodBuffer + config.offset + repeat, 32));
    PrintAndLogEx(NORMAL, "     Block 2  : 0x%08X  %s", data.bl2, sprint_bin(DemodBuffer + config.offset + repeat + 32, 32));
    PrintAndLogEx(NORMAL, "-------------------------------------------------------------");

    /*
    TRACE - BLOCK O
        Bits    Definition                             HEX
        1-8     ACL Allocation class (ISO/IEC 15963-1) 0xE0
        9-16    MFC Manufacturer ID (ISO/IEC 7816-6)   0x15 Atmel Corporation
        17-21   CID                                    0x1 = Atmel ATA5577M1  0x2 = Atmel ATA5577M2
        22-24   ICR IC revision
        25-28   YEAR (BCD encoded)                     9 (= 2009)
        29-30   QUARTER                                1,2,3,4
        31-32   LOT ID

    TRACE - BLOCK 1
        1-12    LOT ID
        13-17   Wafer number
        18-32   DW,  die number sequential
    */
}

void printT5555Trace(t5555_tracedata_t data, uint8_t repeat) {
    PrintAndLogEx(NORMAL, "-- T5555 (Q5) Trace Information -----------------------------");
    PrintAndLogEx(NORMAL, "-------------------------------------------------------------");
    PrintAndLogEx(NORMAL, " ICR IC Revision  : %d", data.icr);
    PrintAndLogEx(NORMAL, "     Lot          : %c%d", data.lotidc, data.lotid);
    PrintAndLogEx(NORMAL, "     Wafer number : %d", data.wafer);
    PrintAndLogEx(NORMAL, "     Die Number   : %d", data.dw);
    PrintAndLogEx(NORMAL, "-------------------------------------------------------------");
    PrintAndLogEx(NORMAL, " Raw Data - Page 1");
    PrintAndLogEx(NORMAL, "     Block 1  : 0x%08X  %s", data.bl1, sprint_bin(DemodBuffer + config.offset + repeat, 32));
    PrintAndLogEx(NORMAL, "     Block 2  : 0x%08X  %s", data.bl2, sprint_bin(DemodBuffer + config.offset + repeat + 32, 32));

    /*
        ** Q5 **
        TRACE - BLOCK O and BLOCK1
        Bits  Definition                HEX
        1-9   Header                  0x1FF
        10-11 IC Revision
        12-13 Lot ID char
        15-35 Lot ID (NB parity)
        36-41 Wafer number (NB parity)
        42-58 DW, die number sequential (NB parity)
        60-63 Parity bits
        64    Always zero
    */
}

static void printT5x7KnownBlock0(uint32_t b0) {

    char s[40];
    memset(s, 0, sizeof(s));

    switch (b0) {
        case T55X7_DEFAULT_CONFIG_BLOCK:
            snprintf(s, sizeof(s) - strlen(s), "T55x7 Default ");
            break;
        case T55X7_RAW_CONFIG_BLOCK:
            snprintf(s + strlen(s), sizeof(s) - strlen(s), "T55x7 Raw ");
            break;
        case T55X7_EM_UNIQUE_CONFIG_BLOCK:
            snprintf(s + strlen(s), sizeof(s) - strlen(s), "EM unique, Paxton ");
            break;
        case T55X7_FDXB_CONFIG_BLOCK:
            snprintf(s + strlen(s), sizeof(s) - strlen(s), "FDXB ");
            break;
        case T55X7_HID_26_CONFIG_BLOCK:
            snprintf(s + strlen(s), sizeof(s) - strlen(s), "HID 26b (ProxCard) ");
            break;
        case T55X7_PYRAMID_CONFIG_BLOCK:
            snprintf(s + strlen(s), sizeof(s) - strlen(s), "Pyramid ");
            break;
        case T55X7_INDALA_64_CONFIG_BLOCK:
            snprintf(s + strlen(s), sizeof(s) - strlen(s), "Indala 64");
            break;
        case T55X7_INDALA_224_CONFIG_BLOCK:
            snprintf(s + strlen(s), sizeof(s) - strlen(s), "Indala 224 ");
            break;
        case T55X7_GUARDPROXII_CONFIG_BLOCK:
            snprintf(s + strlen(s), sizeof(s) - strlen(s), "Guard Prox II ");
            break;
        case T55X7_VIKING_CONFIG_BLOCK:
            snprintf(s + strlen(s), sizeof(s) - strlen(s), "Viking ");
            break;
        case T55X7_NORALYS_CONFIG_BLOCK:
            snprintf(s + strlen(s), sizeof(s) - strlen(s), "Noralys ");
            break;
        case T55X7_IOPROX_CONFIG_BLOCK:
            snprintf(s + strlen(s), sizeof(s) - strlen(s), "IO Prox ");
            break;
        case T55X7_PRESCO_CONFIG_BLOCK:
            snprintf(s + strlen(s), sizeof(s) - strlen(s), "Presco ");
            break;
        case T55X7_NEDAP_64_CONFIG_BLOCK:
            snprintf(s + strlen(s), sizeof(s) - strlen(s), "Nedap 64 ");
            break;
        case T55X7_NEDAP_128_CONFIG_BLOCK:
            snprintf(s + strlen(s), sizeof(s) - strlen(s), "Nedap 128 ");
            break;
        default:
            break;
    }

    if (strlen(s) > 0)
        PrintAndLogEx(NORMAL, "\n Config block match        : " _YELLOW_("%s"), s);
}

static int CmdT55xxInfo(const char *Cmd) {
    /*
        Page 0 Block 0 Configuration data.
        Normal mode
        Extended mode
    */
    bool frombuff = false, gotdata = false, dataasq5 = false, usepwd = false;
    uint8_t cmdp = 0;
    uint8_t downlink_mode = config.downlink_mode;
    uint32_t block0 = 0, password = 0;

    while (param_getchar(Cmd, cmdp) != 0x00) {
        switch (tolower(param_getchar(Cmd, cmdp))) {
            case 'h':
                return usage_t55xx_info();
            case 'c':
                block0 = param_get32ex(Cmd, cmdp + 1, 0, 16);
                gotdata = true;
                cmdp += 2;
                break;
            case 'p':
                password = param_get32ex(Cmd, cmdp + 1, 0, 16);
                usepwd = true;
                cmdp += 2;
                break;
            case '1':
                frombuff = true;
                cmdp += 2;
                break;
            case 'q':
                dataasq5 = true;
                cmdp += 2;
                break;
            case 'r':
                downlink_mode = param_get8ex(Cmd, cmdp + 1, 0, 10);
                if (downlink_mode > 3)
                    downlink_mode = 0;

                cmdp += 2;
                break;
            default:
                PrintAndLogEx(WARNING, "Unknown parameter '%c'", param_getchar(Cmd, cmdp));
                return usage_t55xx_info();
        }
    }

    if (gotdata && frombuff)
        return usage_t55xx_info();

    if (dataasq5 && !gotdata)
        return usage_t55xx_info();

    if (!frombuff && !gotdata) {
        // sanity check.
        if (SanityOfflineCheck(false) != PM3_SUCCESS) return PM3_ENODATA;

        if (!AquireData(T55x7_PAGE0, T55x7_CONFIGURATION_BLOCK, usepwd, password, downlink_mode))
            return PM3_ENODATA;
    }

    if (!gotdata) {
        if (!DecodeT55xxBlock()) return PM3_ESOFT;

        // too little space to start with
        if (DemodBufferLen < 32 + config.offset) return PM3_ESOFT;

        //PrintAndLogEx(NORMAL, "Offset+32 ==%d\n DemodLen == %d", config.offset + 32, DemodBufferLen);
        block0 = PackBits(config.offset, 32, DemodBuffer);
    }

    PrintAndLogEx(NORMAL, "");
    if (((!gotdata) && config.Q5) || (gotdata && dataasq5)) {
        uint32_t header   = (block0 >> (32 - 12)) & 0xFFF;
        uint32_t ps       = (block0 >> (32 - 13)) & 0x01;
        uint32_t fw       = (block0 >> (32 - 14)) & 0x01;
        uint32_t dbr      = (block0 >> (32 - 20)) & 0x3F;
        uint32_t aor      = (block0 >> (32 - 21)) & 0x01;
        uint32_t pwd      = (block0 >> (32 - 22)) & 0x01;
        uint32_t pskcf    = (block0 >> (32 - 24)) & 0x03;
        uint32_t inv      = (block0 >> (32 - 25)) & 0x01;
        uint32_t datamod  = (block0 >> (32 - 28)) & 0x07;
        uint32_t maxblk   = (block0 >> (32 - 31)) & 0x07;
        uint32_t st       = (block0 >> (32 - 32)) & 0x01;
        PrintAndLogEx(NORMAL, "-- Q5 Configuration & Tag Information -----------------------");
        PrintAndLogEx(NORMAL, "-------------------------------------------------------------");
        PrintAndLogEx(NORMAL, " Header                    : 0x%03X%s", header, (header != 0x600) ? _RED_(" - Warning") : "");
        PrintAndLogEx(NORMAL, " Page select               : %d", ps);
        PrintAndLogEx(NORMAL, " Fast Write                : %s", (fw)  ? _GREEN_("Yes") : "No");
        PrintAndLogEx(NORMAL, " Data bit rate             : %s", GetBitRateStr(dbr, 1));
        PrintAndLogEx(NORMAL, " AOR - Answer on Request   : %s", (aor) ? _GREEN_("Yes") : "No");
        PrintAndLogEx(NORMAL, " Password mode             : %s", (pwd) ? _GREEN_("Yes") : "No");
        PrintAndLogEx(NORMAL, " PSK clock frequency       : %s", GetPskCfStr(pskcf, 1));
        PrintAndLogEx(NORMAL, " Inverse data              : %s", (inv) ? _GREEN_("Yes") : "No");
        PrintAndLogEx(NORMAL, " Modulation                : %s", GetQ5ModulationStr(datamod));
        PrintAndLogEx(NORMAL, " Max block                 : %d", maxblk);
        PrintAndLogEx(NORMAL, " Sequence Terminator       : %s", (st) ? _GREEN_("Yes") : "No");
    } else {
        uint32_t safer    = (block0 >> (32 -  4)) & 0x0F;
        uint32_t extend   = (block0 >> (32 - 15)) & 0x01;
        uint32_t resv, dbr;
        if (extend) {
            resv     = (block0 >> (32 -  8)) & 0x0F;
            dbr      = (block0 >> (32 - 14)) & 0x3F;
        } else {
            resv     = (block0 >> (32 - 11)) & 0x7F;
            dbr      = (block0 >> (32 - 14)) & 0x07;
        }
        uint32_t datamod  = (block0 >> (32 - 20)) & 0x1F;
        uint32_t pskcf    = (block0 >> (32 - 22)) & 0x03;
        uint32_t aor      = (block0 >> (32 - 23)) & 0x01;
        uint32_t otp      = (block0 >> (32 - 24)) & 0x01;
        uint32_t maxblk   = (block0 >> (32 - 27)) & 0x07;
        uint32_t pwd      = (block0 >> (32 - 28)) & 0x01;
        uint32_t sst      = (block0 >> (32 - 29)) & 0x01;
        uint32_t fw       = (block0 >> (32 - 30)) & 0x01;
        uint32_t inv      = (block0 >> (32 - 31)) & 0x01;
        uint32_t por      = (block0 >> (32 - 32)) & 0x01;

        PrintAndLogEx(NORMAL, "-- T55x7 Configuration & Tag Information --------------------");
        PrintAndLogEx(NORMAL, "-------------------------------------------------------------");
        PrintAndLogEx(NORMAL, " Safer key                 : %s", GetSaferStr(safer));
        PrintAndLogEx(NORMAL, " reserved                  : %d", resv);
        PrintAndLogEx(NORMAL, " Data bit rate             : %s", GetBitRateStr(dbr, extend));
        PrintAndLogEx(NORMAL, " eXtended mode             : %s", (extend) ? _YELLOW_("Yes - Warning") : "No");
        PrintAndLogEx(NORMAL, " Modulation                : %s", GetModulationStr(datamod, extend));
        PrintAndLogEx(NORMAL, " PSK clock frequency       : %s", GetPskCfStr(pskcf, 0));
        PrintAndLogEx(NORMAL, " AOR - Answer on Request   : %s", (aor) ? _GREEN_("Yes") : "No");
        PrintAndLogEx(NORMAL, " OTP - One Time Pad        : %s", (otp) ? ((extend) ? _YELLOW_("Yes - Warning") : _RED_("Yes - Warning")) : "No");
        PrintAndLogEx(NORMAL, " Max block                 : %d", maxblk);
        PrintAndLogEx(NORMAL, " Password mode             : %s", (pwd) ? _GREEN_("Yes") : "No");
        PrintAndLogEx(NORMAL, " Sequence %-12s     : %s", (extend) ? "Start Marker" : "Terminator", (sst) ? _GREEN_("Yes") : "No");
        PrintAndLogEx(NORMAL, " Fast Write                : %s", (fw)  ? ((extend) ? _GREEN_("Yes") : _RED_("Yes - Warning")) : "No");
        PrintAndLogEx(NORMAL, " Inverse data              : %s", (inv) ? ((extend) ? _GREEN_("Yes") : _RED_("Yes - Warning")) : "No");
        PrintAndLogEx(NORMAL, " POR-Delay                 : %s", (por) ? _GREEN_("Yes") : "No");
    }
    PrintAndLogEx(NORMAL, "-------------------------------------------------------------");
    PrintAndLogEx(NORMAL, " Raw Data - Page 0");
    if (gotdata)
        PrintAndLogEx(NORMAL, "     Block 0  : 0x%08X", block0);
    else
        PrintAndLogEx(NORMAL, "     Block 0  : 0x%08X  %s", block0, sprint_bin(DemodBuffer + config.offset, 32));

    if (((!gotdata) && (!config.Q5)) || (gotdata && (!dataasq5)))
        printT5x7KnownBlock0(block0);

    PrintAndLogEx(NORMAL, "-------------------------------------------------------------");

    return PM3_SUCCESS;
}

static int CmdT55xxDump(const char *Cmd) {

    uint32_t password = 0;
    uint8_t override = 0;
    uint8_t downlink_mode = config.downlink_mode;;
    bool usepwd = false;
    bool errors = false;
    uint8_t cmdp = 0;

    while (param_getchar(Cmd, cmdp) != 0x00 && !errors) {
        switch (tolower(param_getchar(Cmd, cmdp))) {
            case 'h':
                return usage_t55xx_dump();
            case 'r':
                downlink_mode = param_get8ex(Cmd, cmdp + 1, 0, 10);
                if (downlink_mode > 3)
                    downlink_mode = 0;

                cmdp += 2;
                break;
            case 'p':
                password = param_get32ex(Cmd, cmdp + 1, 0, 16);
                usepwd = true;
                cmdp += 2;
                break;
            case 'o':
                override = 1;
                cmdp++;
                break;
            default:
                PrintAndLogEx(WARNING, "Unknown parameter '%c'", param_getchar(Cmd, cmdp));
                errors = true;
                break;
        }
    }
    if (errors) return usage_t55xx_dump();

    printT5xxHeader(0);
    for (uint8_t i = 0; i < 8; ++i) {
        T55xxReadBlock(i, 0, usepwd, override, password, downlink_mode);
        // idea for better user experience and display.
        // only show override warning on the first block read
        if (override == 1) override++; // flag not to show safty for 2nd and on.
    }
    printT5xxHeader(1);
    for (uint8_t i = 0; i < 4; i++)
        T55xxReadBlock(i, 1, usepwd, override, password, downlink_mode);

    return PM3_SUCCESS;
}

bool AquireData(uint8_t page, uint8_t block, bool pwdmode, uint32_t password, uint8_t downlink_mode) {
    // arg0 bitmodes:
    //  b0 = pwdmode
    //  b1 = page to read from
    //  b2 = brute_mem (armside function)
    // arg1: which block to read
    // arg2: password
    struct p {
        uint32_t password;
        uint8_t  blockno;
        uint8_t  page;
        bool     pwdmode;
        uint8_t  downlink_mode;
    } PACKED;
    struct p payload;
    payload.password      = password;
    payload.blockno       = block;
    payload.page          = page & 0x1;
    payload.pwdmode       = pwdmode;
    payload.downlink_mode = downlink_mode;

    clearCommandBuffer();
    SendCommandNG(CMD_LF_T55XX_READBL, (uint8_t *)&payload, sizeof(payload));
    if (!WaitForResponseTimeout(CMD_LF_T55XX_READBL, NULL, 2500)) {
        PrintAndLogEx(WARNING, "command execution time out");
        return false;
    }

    getSamples(12000, true);

    return !getSignalProperties()->isnoise;
}

char *GetPskCfStr(uint32_t id, bool q5) {
    static char buf[25];
    char *retStr = buf;
    switch (id) {
        case 0:
            snprintf(retStr, sizeof(buf), "%u - RF/2", id);
            break;
        case 1:
            snprintf(retStr, sizeof(buf), "%u - RF/4", id);
            break;
        case 2:
            snprintf(retStr, sizeof(buf), "%u - RF/8", id);
            break;
        case 3:
            if (q5)
                snprintf(retStr, sizeof(buf), "%u - RF/8", id);
            else
                snprintf(retStr, sizeof(buf), "%u - " _RED_("(Unknown)"), id);
            break;
        default:
            snprintf(retStr, sizeof(buf), "%u - " _RED_("(Unknown)"), id);
            break;
    }
    return buf;
}

char *GetBitRateStr(uint32_t id, bool xmode) {
    static char buf[25];

    char *retStr = buf;
    if (xmode) { //xmode bitrate calc is same as em4x05 calc
        snprintf(retStr, sizeof(buf), "%u - RF/%d", id, EM4x05_GET_BITRATE(id));
    } else {
        switch (id) {
            case 0:
                snprintf(retStr, sizeof(buf), "%u - "_GREEN_("RF/8"), id);
                break;
            case 1:
                snprintf(retStr, sizeof(buf), "%u - "_GREEN_("RF/16"), id);
                break;
            case 2:
                snprintf(retStr, sizeof(buf), "%u - "_GREEN_("RF/32"), id);
                break;
            case 3:
                snprintf(retStr, sizeof(buf), "%u - "_GREEN_("RF/40"), id);
                break;
            case 4:
                snprintf(retStr, sizeof(buf), "%u - "_GREEN_("RF/50"), id);
                break;
            case 5:
                snprintf(retStr, sizeof(buf), "%u - "_GREEN_("RF/64"), id);
                break;
            case 6:
                snprintf(retStr, sizeof(buf), "%u - "_GREEN_("RF/100"), id);
                break;
            case 7:
                snprintf(retStr, sizeof(buf), "%u - "_GREEN_("RF/128"), id);
                break;
            default:
                snprintf(retStr, sizeof(buf), "%u - " _RED_("(Unknown)"), id);
                break;
        }
    }
    return buf;
}

char *GetSaferStr(uint32_t id) {
    static char buf[40];
    char *retStr = buf;

    snprintf(retStr, sizeof(buf), "%u", id);
    if (id == 6) {
        snprintf(retStr, sizeof(buf), "%u - " _YELLOW_("passwd"), id);
    }
    if (id == 9) {
        snprintf(retStr, sizeof(buf), "%u - " _YELLOW_("testmode"), id);
    }

    return buf;
}

char *GetModulationStr(uint32_t id, bool xmode) {
    static char buf[60];
    char *retStr = buf;

    switch (id) {
        case 0:
            snprintf(retStr, sizeof(buf), "%u - DIRECT (ASK/NRZ)", id);
            break;
        case 1:
            snprintf(retStr, sizeof(buf), "%u - PSK 1 phase change when input changes", id);
            break;
        case 2:
            snprintf(retStr, sizeof(buf), "%u - PSK 2 phase change on bitclk if input high", id);
            break;
        case 3:
            snprintf(retStr, sizeof(buf), "%u - PSK 3 phase change on rising edge of input", id);
            break;
        case 4:
            snprintf(retStr, sizeof(buf), "%u - FSK 1 RF/8  RF/5", id);
            break;
        case 5:
            snprintf(retStr, sizeof(buf), "%u - FSK 2 RF/8  RF/10", id);
            break;
        case 6:
            snprintf(retStr, sizeof(buf), "%u - %s RF/5  RF/8", id, (xmode) ? "FSK 1a" : _YELLOW_("FSK 1a"));
            break;
        case 7:
            snprintf(retStr, sizeof(buf), "%u - %s RF/10  RF/8", id, (xmode) ? "FSK 2a" : _YELLOW_("FSK 2a"));
            break;
        case 8:
            snprintf(retStr, sizeof(buf), "%u - Manchester", id);
            break;
        case 16:
            snprintf(retStr, sizeof(buf), "%u - Biphase", id);
            break;
        case 24:
            snprintf(retStr, sizeof(buf), "%u - %s", id, (xmode) ? "Biphase a - AKA Conditional Dephase Encoding(CDP)" : _YELLOW_("Reserved"));
            break;
        default:
            snprintf(retStr, sizeof(buf), "0x%02X " _RED_("(Unknown)"), id);
            break;
    }
    return buf;
}

char *GetDownlinkModeStr (uint8_t downlink_mode)
{
    static char buf[30];
    char *retStr = buf;

    switch (downlink_mode) {
        case T55XX_DLMODE_FIXED :
            snprintf(retStr, sizeof(buf),"default/fixed bit length");
            break;
        case T55XX_DLMODE_LLR :
            snprintf(retStr, sizeof(buf),"long leading reference");
            break;
        case T55XX_DLMODE_LEADING_ZERO :
            snprintf(retStr, sizeof(buf),"leading zero reference");
            break;
        case T55XX_DLMODE_1OF4 :
            snprintf(retStr, sizeof(buf),"1 of 4 coding reference");
            break;
        default:
            snprintf(retStr, sizeof(buf), _RED_("(Unknown)"));
            break;
    }
    return buf;
}

char *GetQ5ModulationStr(uint32_t id) {
    static char buf[60];
    char *retStr = buf;

    switch (id) {
        case 0:
            snprintf(retStr, sizeof(buf), "%u - Manchester", id);
            break;
        case 1:
            snprintf(retStr, sizeof(buf), "%u - PSK 1 phase change when input changes", id);
            break;
        case 2:
            snprintf(retStr, sizeof(buf), "%u - PSK 2 phase change on bitclk if input high", id);
            break;
        case 3:
            snprintf(retStr, sizeof(buf), "%u - PSK 3 phase change on rising edge of input", id);
            break;
        case 4:
            snprintf(retStr, sizeof(buf), "%u - FSK 1a RF/5  RF/8", id);
            break;
        case 5:
            snprintf(retStr, sizeof(buf), "%u - FSK 2a RF/10  RF/8", id);
            break;
        case 6:
            snprintf(retStr, sizeof(buf), "%u - Biphase", id);
            break;
        case 7:
            snprintf(retStr, sizeof(buf), "%u - NRZ / Direct", id);
            break;
    }
    return buf;
}

char *GetModelStrFromCID(uint32_t cid) {

    static char buf[10];
    char *retStr = buf;

    if (cid == 1) snprintf(retStr, sizeof(buf), "ATA5577M1");
    if (cid == 2) snprintf(retStr, sizeof(buf), "ATA5577M2");
    return buf;
}

char *GetSelectedModulationStr(uint8_t id) {

    static char buf[20];
    char *retStr = buf;

    switch (id) {
        case DEMOD_FSK:
            snprintf(retStr, sizeof(buf), "FSK");
            break;
        case DEMOD_FSK1:
            snprintf(retStr, sizeof(buf), "FSK1");
            break;
        case DEMOD_FSK1a:
            snprintf(retStr, sizeof(buf), "FSK1a");
            break;
        case DEMOD_FSK2:
            snprintf(retStr, sizeof(buf), "FSK2");
            break;
        case DEMOD_FSK2a:
            snprintf(retStr, sizeof(buf), "FSK2a");
            break;
        case DEMOD_ASK:
            snprintf(retStr, sizeof(buf), "ASK");
            break;
        case DEMOD_NRZ:
            snprintf(retStr, sizeof(buf), "DIRECT/NRZ");
            break;
        case DEMOD_PSK1:
            snprintf(retStr, sizeof(buf), "PSK1");
            break;
        case DEMOD_PSK2:
            snprintf(retStr, sizeof(buf), "PSK2");
            break;
        case DEMOD_PSK3:
            snprintf(retStr, sizeof(buf), "PSK3");
            break;
        case DEMOD_BI:
            snprintf(retStr, sizeof(buf), "BIPHASE");
            break;
        case DEMOD_BIa:
            snprintf(retStr, sizeof(buf), "BIPHASEa - (CDP)");
            break;
        default:
            snprintf(retStr, sizeof(buf), _RED_("(Unknown)"));
            break;
    }
    return buf;
}

/*
static void t55x7_create_config_block(int tagtype) {

    // T55X7_DEFAULT_CONFIG_BLOCK, T55X7_RAW_CONFIG_BLOCK
    // T55X7_EM_UNIQUE_CONFIG_BLOCK, T55X7_FDXB_CONFIG_BLOCK,
    // T55X7_FDXB_CONFIG_BLOCK, T55X7_HID_26_CONFIG_BLOCK, T55X7_INDALA_64_CONFIG_BLOCK, T55X7_INDALA_224_CONFIG_BLOCK
    // T55X7_GUARDPROXII_CONFIG_BLOCK, T55X7_VIKING_CONFIG_BLOCK, T55X7_NORALYS_CONFIG_BLOCK, T55X7_IOPROX_CONFIG_BLOCK
    static char buf[60];
    char *retStr = buf;

    switch (tagtype) {
        case 0:
            snprintf(retStr, sizeof(buf), "%08X - T55X7 Default", T55X7_DEFAULT_CONFIG_BLOCK);
            break;
        case 1:
            snprintf(retStr, sizeof(buf), "%08X - T55X7 Raw", T55X7_RAW_CONFIG_BLOCK);
            break;
        case 2:
            snprintf(retStr, sizeof(buf), "%08X - T5555 Q5 Default", T5555_DEFAULT_CONFIG_BLOCK);
            break;
        default:
            break;
    }
    PrintAndLogEx(NORMAL, buf);
}
*/

static int CmdResetRead(const char *Cmd) {

    uint8_t downlink_mode = config.downlink_mode;;
    uint8_t flags = 0;
    uint8_t cmdp = 0;
    bool errors = false;

    while (param_getchar(Cmd, cmdp) != 0x00 && !errors) {
        switch (tolower(param_getchar(Cmd, cmdp))) {
            case 'h':
                return usage_t55xx_resetread();
            case 'r':
                downlink_mode = param_get8ex(Cmd, cmdp + 1, 0, 10);
                if (downlink_mode > 3)
                    downlink_mode = 0;

                cmdp += 2;
                break;
            default:
                PrintAndLogEx(WARNING, "Unknown parameter '%c'", param_getchar(Cmd, cmdp));
                errors = true;
                break;
        }
    }

    if (errors) return usage_t55xx_resetread();

    flags = downlink_mode << 3;

    clearCommandBuffer();
    SendCommandNG(CMD_LF_T55XX_RESET_READ, &flags, sizeof(flags));
    if (!WaitForResponseTimeout(CMD_ACK, NULL, 2500)) {
        PrintAndLogEx(WARNING, "command execution time out");
        return PM3_ETIMEOUT;
    }

    uint8_t got[BIGBUF_SIZE - 1];
    if (!GetFromDevice(BIG_BUF, got, sizeof(got), 0, NULL, 0, NULL, 2500, false)) {
        PrintAndLogEx(WARNING, "command execution time out");
        return PM3_ETIMEOUT;
    }
    setGraphBuf(got, sizeof(got));
    return PM3_SUCCESS;
}

static int CmdT55xxWipe(const char *Cmd) {

    char writeData[36] = {0};
    char *ptrData = writeData;
    uint32_t password = 0, block0 = 0;
    bool usepwd = false, Q5 = false, gotconf = false;
    uint8_t cmdp = 0;
    bool errors = false;

    while (param_getchar(Cmd, cmdp) != 0x00 && !errors) {
        switch (tolower(param_getchar(Cmd, cmdp))) {
            case 'h':
                return usage_t55xx_wipe();
            case 'p':
                // password used by handheld cloners
                password = param_get32ex(Cmd, cmdp + 1, 0x51243648, 16);
                usepwd = true;
                cmdp += 2;
                break;
            case 'c':
                block0 = param_get32ex(Cmd, cmdp + 1, 0, 16);
                gotconf = true;
                cmdp += 2;
                break;
            case 'q':
                Q5 = true;
                cmdp++;
                break;
            default:
                PrintAndLogEx(WARNING, "Unknown parameter '%c'", param_getchar(Cmd, cmdp));
                errors = true;
                break;
        }
    }

    if (errors) return usage_t55xx_wipe();


    PrintAndLogEx(INFO, "\nBegin wiping %s", (Q5)? "Q5 / T5555 tag" : "T55x7 tag");

    // default config blocks.
    if (gotconf == false) {
        block0 = (Q5) ? 0x6001F004 : 0x000880E0;
    }

    char msg[80] = {0};

    if (gotconf)
        snprintf(msg, sizeof(msg), "User provided configuration block %08X", block0);
    else
        snprintf(msg, sizeof(msg), "Default configation block %08X", block0);
    
    PrintAndLogEx(INFO, "%s", msg);

    // Creating cmd string for write block :) 
    snprintf(ptrData, sizeof(writeData), "b 0 ");

    if (usepwd) {
        snprintf(ptrData + strlen(writeData), sizeof(writeData) - strlen(writeData), "p %08x ", password);
    }
    snprintf(ptrData + strlen(writeData), sizeof(writeData) - strlen(writeData), "d %08X", block0);
    
    if (CmdT55xxWriteBlock(ptrData) != PM3_SUCCESS)
        PrintAndLogEx(WARNING, "Warning: error writing blk 0");

    for (uint8_t blk = 1; blk < 8; blk++) {

        snprintf(ptrData, sizeof(writeData), "b %d d 0", blk);

        if (CmdT55xxWriteBlock(ptrData) != PM3_SUCCESS)
            PrintAndLogEx(WARNING, "Warning: error writing blk %d", blk);

        memset(writeData, 0x00, sizeof(writeData));
    }
    
    // Check and rest t55xx downlink mode.
    if (config.downlink_mode != T55XX_DLMODE_FIXED) { // Detect found a different mode so card must support
        snprintf(ptrData, sizeof(writeData), "b 3 1 d 00000000");
        if (CmdT55xxWriteBlock(ptrData) != PM3_SUCCESS)
            PrintAndLogEx(WARNING, "Warning: failed writing block 3 page 1 (config)");
        memset(writeData, 0x00, sizeof(writeData));
    }
    return PM3_SUCCESS;
}

static bool IsCancelled(void) {
    if (kbd_enter_pressed()) {
        PrintAndLogEx(WARNING, "\naborted via keyboard!\n");
        return true;
    }
    return false;
}

// load a default pwd file.
static int CmdT55xxChkPwds(const char *Cmd) {

    char filename[FILE_PATH_SIZE] = {0};
    bool found = false;
    uint8_t timeout = 0;
    uint8_t *keyBlock = NULL;
    bool from_flash = false;
    bool try_all_dl_modes = false;
    uint8_t downlink_mode = 0;
    bool use_pwd_file = false;
    int dl_mode; // to try each downlink mode for each password
    uint8_t cmdp = 0;
    bool errors = false;

    while (param_getchar(Cmd, cmdp) != 0x00 && !errors) {
        switch (tolower(param_getchar(Cmd, cmdp))) {
            case 'h':
                return usage_t55xx_chk();
            case 'r':
                downlink_mode = param_get8ex(Cmd, cmdp + 1, 0, 10);
                if (downlink_mode >= 4) {
                    try_all_dl_modes = true;
                    downlink_mode = 0;
                }
                cmdp += 2;
                break;
            case 'm':
                from_flash = true;
                cmdp++;
                break;
            case 'i':
                if (param_getstr(Cmd, cmdp + 1, filename, sizeof(filename)) == 0) {
                    PrintAndLogEx(ERR, "Error, no filename after 'f' was found");
                    errors = true;
                }
                use_pwd_file = true;
                cmdp += 2;
                break;
            default:
                PrintAndLogEx(WARNING, "Unknown parameter '%c'", param_getchar(Cmd, cmdp));
                errors = true;
                break;
        }
    }

    if (errors) return usage_t55xx_chk();

    /*
    // block 7,  page1 = false, usepwd = false, override = false, pwd = 00000000
    if ( T55xxReadBlock(7, false, false, false, 0x00000000) == PM3_SUCCESS) {

        // now try to validate it..
        PrintAndLogEx(WARNING, "\n Block 7 was readable");
        return PM3_SUCCESS;
    }
    */

    uint64_t t1 = msclock();
    uint8_t flags = downlink_mode << 3;

    if (from_flash) {
        clearCommandBuffer();
        SendCommandNG(CMD_LF_T55XX_CHK_PWDS, &flags, sizeof(flags));
        PacketResponseNG resp;

        while (!WaitForResponseTimeout(CMD_ACK, &resp, 2000)) {
            timeout++;
            printf(".");
            fflush(stdout);
            if (timeout > 180) {
                PrintAndLogEx(WARNING, "\nNo response from Proxmark3. Aborting...");
                return PM3_ENODATA;
            }
        }

        if (resp.oldarg[0]) {
            PrintAndLogEx(SUCCESS, "\nFound a candidate [ " _YELLOW_("%08X") " ]. Trying to validate", resp.oldarg[1]);

            if (AquireData(T55x7_PAGE0, T55x7_CONFIGURATION_BLOCK, true, resp.oldarg[1], downlink_mode)) {
                found = tryDetectModulation(downlink_mode, T55XX_PrintConfig);
                if (found) {
                    PrintAndLogEx(SUCCESS, "Found valid password: [ " _GREEN_("%08X") " ]", resp.oldarg[1]);

                } else {
                    PrintAndLogEx(WARNING, "Check pwd failed");
                }
            } else {
                PrintAndLogEx(WARNING, "Check pwd failed");
            }
        } else {
            PrintAndLogEx(WARNING, "Check pwd failed");
        }
        goto out;
    }

    if (use_pwd_file) {
        uint16_t keycount = 0;

        int res = loadFileDICTIONARY_safe(filename, (void **) &keyBlock, 4, &keycount);
        if (res != PM3_SUCCESS || keycount == 0 || keyBlock == NULL) {
            PrintAndLogEx(WARNING, "No keys found in file");
            if (keyBlock != NULL)
                free(keyBlock);

            return PM3_ESOFT;
        }

        // loop
        uint64_t curr_password = 0x00;
        for (uint16_t c = 0; c < keycount; ++c) {

            if (!session.pm3_present) {
                PrintAndLogEx(WARNING, "Device offline\n");
                free(keyBlock);
                return PM3_ENODATA;
            }

            if (IsCancelled()) {
                free(keyBlock);
                return PM3_EOPABORTED;
            }

            curr_password = bytes_to_num(keyBlock + 4 * c, 4);

            PrintAndLogEx(INFO, "Testing %08X", curr_password);
            for (dl_mode = downlink_mode; dl_mode <= 3; dl_mode++) {

                if (!AquireData(T55x7_PAGE0, T55x7_CONFIGURATION_BLOCK, true, curr_password, dl_mode)) {
                    continue;
                }

                found = tryDetectModulation(dl_mode,T55XX_PrintConfig);
                if (found) {
                    PrintAndLogEx(SUCCESS, "Found valid password: [ " _GREEN_("%08X") " ]", curr_password);
                    dl_mode = 4; // Exit other downlink mode checks
                    c = keycount; // Exit loop
                }

                if (!try_all_dl_modes) // Exit loop if not trying all downlink modes
                    dl_mode = 4;
            }
        }
        if (!found) PrintAndLogEx(WARNING, "Check pwd failed");
    }

    free(keyBlock);

out:
    t1 = msclock() - t1;
    PrintAndLogEx(SUCCESS, "\nTime in check pwd: %.0f seconds\n", (float)t1 / 1000.0);
    return PM3_SUCCESS;
}

// Bruteforce - incremental password range search
static int CmdT55xxBruteForce(const char *Cmd) {

    uint32_t start_password = 0x00000000; //start password
    uint32_t end_password = 0xFFFFFFFF; //end   password
    uint32_t curr = 0;
    uint8_t downlink_mode = 0;
    uint8_t found = 0; // > 0 if found xx1 xx downlink needed, 1 found
    uint8_t cmdp = 0;
    bool errors = false;

    while (param_getchar(Cmd, cmdp) != 0x00 && !errors) {
        switch (tolower(param_getchar(Cmd, cmdp))) {
            case 'h':
                return usage_t55xx_bruteforce();
            case 'r':
                downlink_mode = param_get8ex(Cmd, cmdp + 1, 0, 10);
                if (downlink_mode > 4)
                    downlink_mode = 0;

                cmdp += 2;
                break;
            case 's':
                start_password = param_get32ex(Cmd, cmdp + 1, 0, 16);
                cmdp += 2;
                break;
            case 'e':
                end_password   = param_get32ex(Cmd, cmdp + 1, 0, 16);
                cmdp += 2;
                break;
            default:
                PrintAndLogEx(WARNING, "Unknown parameter '%c'", param_getchar(Cmd, cmdp));
                errors = true;
                break;
        }
    }
    if (start_password >= end_password) {
        return usage_t55xx_bruteforce();
    }

    if (errors) return usage_t55xx_bruteforce();

    uint64_t t1 = msclock();

    curr = start_password;

    PrintAndLogEx(INFO, "Search password range [%08X -> %08X]", start_password, end_password);

    while (found == 0) {

        printf(".");
        fflush(stdout);

        if (IsCancelled()) {
            return PM3_EOPABORTED;
        }

        found = tryOnePassword(curr, downlink_mode);

        if (curr == end_password)
            break;

        curr++;
    }

    PrintAndLogEx(NORMAL, "");

    if (found) {
        PrintAndLogEx(SUCCESS, "Found valid password: [ " _GREEN_("%08X") "]", curr - 1);
        T55xx_Print_DownlinkMode((found >> 1) & 3);
    } else
        PrintAndLogEx(WARNING, "Bruteforce failed, last tried: [ " _YELLOW_("%08X") " ]", curr);

    t1 = msclock() - t1;
    PrintAndLogEx(SUCCESS, "\nTime in bruteforce: %.0f seconds\n", (float)t1 / 1000.0);
    return PM3_SUCCESS;
}

uint8_t tryOnePassword(uint32_t password, uint8_t downlink_mode) {

    bool  try_all_dl_modes = false;
    uint8_t dl_mode          = 0;

    PrintAndLogEx(INFO, "Trying password %08X", password);

    if (downlink_mode == 4) try_all_dl_modes = true;

    downlink_mode = (downlink_mode & 3); // ensure 0-3

    // check if dl mode 4 and loop if needed
    for (dl_mode = downlink_mode; dl_mode < 4; dl_mode++) {

        AquireData(T55x7_PAGE0, T55x7_CONFIGURATION_BLOCK, true, password, dl_mode);

        //  if (getSignalProperties()->isnoise == false) {
        //  } else {
        if (tryDetectModulation(dl_mode,T55XX_PrintConfig)) {
            return 1 + (dl_mode << 1);
        }
        //  }
        if (!try_all_dl_modes) dl_mode = 4;
    }
    return 0;
}

static int CmdT55xxRecoverPW(const char *Cmd) {
    int bit = 0;
    uint32_t orig_password = 0x0;
    uint32_t curr_password = 0x0;
    uint32_t prev_password = 0xffffffff;
    uint32_t mask = 0x0;
    uint8_t downlink_mode = 0;
    uint8_t found = 0;
    uint8_t cmdp = 0;
    bool errors = false;

    while (param_getchar(Cmd, cmdp) != 0x00 && !errors) {
        switch (tolower(param_getchar(Cmd, cmdp))) {
            case 'h':
                return usage_t55xx_recoverpw();
            case 'p':
                // password used by handheld cloners
                orig_password = param_get32ex(Cmd, cmdp + 1, 0x51243648, 16);
                cmdp += 2;
                break;
            case 'r':
                downlink_mode = param_get8ex(Cmd, cmdp + 1, 0, 10);
                if (downlink_mode > 4)
                    downlink_mode = 0;

                cmdp += 2;
                break;
            default:
                PrintAndLogEx(WARNING, "Unknown parameter '%c'", param_getchar(Cmd, cmdp));
                errors = true;
                break;
        }
    }

    if (errors) return usage_t55xx_recoverpw();


    // first try fliping each bit in the expected password
    while (bit < 32) {
        curr_password = orig_password ^ (1u << bit);
        found = tryOnePassword(curr_password, downlink_mode);
        if (found > 0) // xx1 for found xx = dl mode used
            goto out;

        bit++;

        if (IsCancelled())
            return PM3_EOPABORTED;
    }

    // now try to use partial original password, since block 7 should have been completely
    // erased during the write sequence and it is possible that only partial password has been
    // written
    // not sure from which end the bit bits are written, so try from both ends
    // from low bit to high bit
    bit = 0;
    while (bit < 32) {
        mask += (1u << bit);
        curr_password = orig_password & mask;
        // if updated mask didn't change the password, don't try it again
        if (prev_password == curr_password) {
            bit++;
            continue;
        }

        found = tryOnePassword(curr_password, downlink_mode);
        if (found > 0)
            goto out;

        bit++;
        prev_password = curr_password;

        if (IsCancelled())
            return PM3_EOPABORTED;
    }

    // from high bit to low
    bit = 0;
    mask = 0xffffffff;
    while (bit < 32) {
        mask -= (1u << bit);
        curr_password = orig_password & mask;
        // if updated mask didn't change the password, don't try it again
        if (prev_password == curr_password) {
            bit++;
            continue;
        }
        found = tryOnePassword(curr_password, downlink_mode);
        if (found > 0)
            goto out;

        bit++;
        prev_password = curr_password;

        if (IsCancelled())
            return PM3_EOPABORTED;
    }

out:

    PrintAndLogEx(NORMAL, "");

    if (found > 0) {
        PrintAndLogEx(SUCCESS, "Found valid password: [ " _GREEN_("%08X") "]", curr_password);
        T55xx_Print_DownlinkMode((found >> 1) & 3);
    } else
        PrintAndLogEx(WARNING, "Recover pwd failed");

    return PM3_SUCCESS;
}

// note length of data returned is different for different chips.
// some return all page 1 (64 bits) and others return just that block (32 bits)
// unfortunately the 64 bits makes this more likely to get a false positive...
bool tryDetectP1(bool getData) {
    uint8_t  preamble[] = {1, 1, 1, 0, 0, 0, 0, 0, 0, 0, 0, 1, 0, 1, 0, 1};
    size_t   startIdx   = 0;
    uint8_t  fc1        = 0, fc2 = 0, ans = 0;
    int      clk        = 0, firstClockEdge = 0;
    bool     st         = true;

    if (getData) {
        if (!AquireData(T55x7_PAGE1, T55x7_TRACE_BLOCK1, false, 0, 0))
            return false;
    }

    // try fsk clock detect. if successful it cannot be any other type of modulation...  (in theory...)
    ans = fskClocks(&fc1, &fc2, (uint8_t *)&clk, &firstClockEdge);
    if (ans && ((fc1 == 10 && fc2 == 8) || (fc1 == 8 && fc2 == 5))) {
        if ((FSKrawDemod("0 0", false) == PM3_SUCCESS) &&
                preambleSearchEx(DemodBuffer, preamble, sizeof(preamble), &DemodBufferLen, &startIdx, false) &&
                (DemodBufferLen == 32 || DemodBufferLen == 64)) {
            return true;
        }
        if ((FSKrawDemod("0 1", false) == PM3_SUCCESS) &&
                preambleSearchEx(DemodBuffer, preamble, sizeof(preamble), &DemodBufferLen, &startIdx, false) &&
                (DemodBufferLen == 32 || DemodBufferLen == 64)) {
            return true;
        }
        return false;
    }

    // try ask clock detect.  it could be another type even if successful.
    clk = GetAskClock("", false);
    if (clk > 0) {
        if ((ASKDemod_ext("0 0 1", false, false, 1, &st) == PM3_SUCCESS) &&
                preambleSearchEx(DemodBuffer, preamble, sizeof(preamble), &DemodBufferLen, &startIdx, false) &&
                (DemodBufferLen == 32 || DemodBufferLen == 64)) {
            return true;
        }

        st = true;
        if ((ASKDemod_ext("0 1 1", false, false, 1, &st) == PM3_SUCCESS) &&
                preambleSearchEx(DemodBuffer, preamble, sizeof(preamble), &DemodBufferLen, &startIdx, false) &&
                (DemodBufferLen == 32 || DemodBufferLen == 64)) {
            return true;
        }

        if ((ASKbiphaseDemod("0 0 0 2", false) == PM3_SUCCESS) &&
                preambleSearchEx(DemodBuffer, preamble, sizeof(preamble), &DemodBufferLen, &startIdx, false) &&
                (DemodBufferLen == 32 || DemodBufferLen == 64)) {
            return true;
        }

        if ((ASKbiphaseDemod("0 0 1 2", false) == PM3_SUCCESS) &&
                preambleSearchEx(DemodBuffer, preamble, sizeof(preamble), &DemodBufferLen, &startIdx, false) &&
                (DemodBufferLen == 32 || DemodBufferLen == 64)) {
            return true;
        }
    }

    // try NRZ clock detect.  it could be another type even if successful.
    clk = GetNrzClock("", false); //has the most false positives :(
    if (clk > 0) {
        if ((NRZrawDemod("0 0 1", false) == PM3_SUCCESS) &&
                preambleSearchEx(DemodBuffer, preamble, sizeof(preamble), &DemodBufferLen, &startIdx, false) &&
                (DemodBufferLen == 32 || DemodBufferLen == 64)) {
            return true;
        }
        if ((NRZrawDemod("0 1 1", false) == PM3_SUCCESS)  &&
                preambleSearchEx(DemodBuffer, preamble, sizeof(preamble), &DemodBufferLen, &startIdx, false) &&
                (DemodBufferLen == 32 || DemodBufferLen == 64)) {
            return true;
        }
    }

    // Fewer card uses PSK
    // try psk clock detect. if successful it cannot be any other type of modulation... (in theory...)
    clk = GetPskClock("", false);
    if (clk > 0) {
        // allow undo
        // save_restoreGB(GRAPH_SAVE);
        // skip first 160 samples to allow antenna to settle in (psk gets inverted occasionally otherwise)
        //CmdLtrim("160");
        if ((PSKDemod("0 0 6", false) == PM3_SUCCESS) &&
                preambleSearchEx(DemodBuffer, preamble, sizeof(preamble), &DemodBufferLen, &startIdx, false) &&
                (DemodBufferLen == 32 || DemodBufferLen == 64)) {
            //save_restoreGB(GRAPH_RESTORE);
            return true;
        }
        if ((PSKDemod("0 1 6", false) == PM3_SUCCESS) &&
                preambleSearchEx(DemodBuffer, preamble, sizeof(preamble), &DemodBufferLen, &startIdx, false) &&
                (DemodBufferLen == 32 || DemodBufferLen == 64)) {
            //save_restoreGB(GRAPH_RESTORE);
            return true;
        }
        // PSK2 - needs a call to psk1TOpsk2.
        if (PSKDemod("0 0 6", false) == PM3_SUCCESS) {
            psk1TOpsk2(DemodBuffer, DemodBufferLen);
            if (preambleSearchEx(DemodBuffer, preamble, sizeof(preamble), &DemodBufferLen, &startIdx, false) &&
                    (DemodBufferLen == 32 || DemodBufferLen == 64)) {
                //save_restoreGB(GRAPH_RESTORE);
                return true;
            }
        } // inverse waves does not affect PSK2 demod
        //undo trim samples
        //save_restoreGB(GRAPH_RESTORE);
        // no other modulation clocks = 2 or 4 so quit searching
        if (fc1 != 8) return false;
    }

    return false;
}
//  does this need to be a callable command?
static int CmdT55xxDetectPage1(const char *Cmd) {
    bool     errors           = false;
    bool     useGB            = false;
    bool     usepwd           = false;
    bool     try_all_dl_modes = true;
    bool     found            = false;
    uint8_t  found_mode       = 0;
    uint32_t password         = 0;
    uint8_t  cmdp             = 0;
    uint8_t  downlink_mode    = 0;
    uint8_t  dl_mode          = 0;

    while (param_getchar(Cmd, cmdp) != 0x00 && !errors) {
        switch (tolower(param_getchar(Cmd, cmdp))) {
            case 'h':
                return usage_t55xx_detectP1();
            case 'p':
                password = param_get32ex(Cmd, cmdp + 1, 0, 16);
                usepwd = true;
                cmdp += 2;
                break;
            case '1':
                // use Graphbuffer data
                useGB = true;
                cmdp++;
                break;
            case 'r':										 
			//ICEMAN STRANGE
                downlink_mode = param_get8ex(Cmd, cmdp + 1, 0, 10);
                if (downlink_mode == 4)
                    try_all_dl_modes = true;
                if (downlink_mode < 4)
                    try_all_dl_modes = false;
                if (downlink_mode > 3)
                    downlink_mode = 0;

                cmdp += 2;
                break;
            default:
                PrintAndLogEx(WARNING, "Unknown parameter '%c'", param_getchar(Cmd, cmdp));
                errors = true;
                break;
        }
    }
    if (errors) return usage_t55xx_detectP1();

    if (!useGB) {
        for (dl_mode = downlink_mode; dl_mode < 4; dl_mode++) {
            found = AquireData(T55x7_PAGE1, T55x7_TRACE_BLOCK1, usepwd, password, dl_mode);
            //return PM3_ENODATA;
            if (tryDetectP1(false)) { //tryDetectModulation())
                found = true;
                found_mode = dl_mode;
                dl_mode = 4;
            } else found = false;

            if (!try_all_dl_modes) dl_mode = 4;
        }

    } else {
        found = tryDetectP1(false);
    }
    
    if (found) {
        PrintAndLogEx(SUCCESS, "T55xx chip found!");
        T55xx_Print_DownlinkMode(found_mode);
    } else
        PrintAndLogEx(WARNING, "Could not detect modulation automatically. Try setting it manually with " _YELLOW_("\'lf t55xx config\'"));

    return PM3_SUCCESS;
}

static int CmdT55xxSetDeviceConfig(const char *Cmd) {
    uint8_t startgap = 0, writegap = 0, readgap = 0;
    uint8_t write0 = 0, write1 = 0, write2 = 0, write3 = 0;
    uint8_t cmdp = 0, downlink_mode = 0;
    bool errors = false, shall_persist = false, set_defaults  = false;

    while (param_getchar(Cmd, cmdp) != 0x00 && !errors) {
        switch (tolower(param_getchar(Cmd, cmdp))) {
            case 'h':
                return usage_t55xx_deviceconfig();
            case 'a':
                errors |= param_getdec(Cmd, cmdp + 1, &startgap);
                cmdp += 2;
                break;
            case 'b':
                errors |= param_getdec(Cmd, cmdp + 1, &writegap);
                cmdp += 2;
                break;
            case 'c':
                errors |= param_getdec(Cmd, cmdp + 1, &write0);
                cmdp += 2;
                break;
            case 'd':
                errors |= param_getdec(Cmd, cmdp + 1, &write1);
                cmdp += 2;
                break;
            case 'e':
                errors |= param_getdec(Cmd, cmdp + 1, &readgap);
                cmdp += 2;
                break;
            case 'f':
                errors |= param_getdec(Cmd, cmdp + 1, &write2);
                cmdp += 2;
                break;
            case 'g':
                errors |= param_getdec(Cmd, cmdp + 1, &write3);
                cmdp += 2;
                break;
            case 'r':
                downlink_mode = param_get8ex(Cmd, cmdp + 1, 0, 10);
                if (downlink_mode > 3)
                    downlink_mode = 0;

                cmdp += 2;
                break;
            case 'p':
                shall_persist = true;
                cmdp++;
                break;
            case 'z':
                set_defaults = true;
                cmdp++;
                break;
            default:
                PrintAndLogEx(WARNING, "Unknown parameter '%c'", param_getchar(Cmd, cmdp));
                errors = 1;
                break;
        }
    }

    //Validations
    if (errors || cmdp == 0) return usage_t55xx_deviceconfig();

    t55xx_configurations_t configurations = {{{0}, {0}, {0}, {0}}};

    if (set_defaults) {
        // fixed bit length
        configurations.m[T55XX_DLMODE_FIXED].start_gap  = 29 * 8;
        configurations.m[T55XX_DLMODE_FIXED].write_gap  = 17 * 8;
        configurations.m[T55XX_DLMODE_FIXED].write_0    = 15 * 8;
        configurations.m[T55XX_DLMODE_FIXED].write_1    = 47 * 8;
        configurations.m[T55XX_DLMODE_FIXED].read_gap   = 15 * 8;
        configurations.m[T55XX_DLMODE_FIXED].write_2    = 0;
        configurations.m[T55XX_DLMODE_FIXED].write_3    = 0;

        // long leading reference
        configurations.m[T55XX_DLMODE_LLR].start_gap  = 31 * 8;
        configurations.m[T55XX_DLMODE_LLR].write_gap  = 20 * 8;
        configurations.m[T55XX_DLMODE_LLR].write_0    = 18 * 8;
        configurations.m[T55XX_DLMODE_LLR].write_1    = 50 * 8;
        configurations.m[T55XX_DLMODE_LLR].read_gap   = 15 * 8;
        configurations.m[T55XX_DLMODE_LLR].write_2    = 0;
        configurations.m[T55XX_DLMODE_LLR].write_3    = 0;

        // leading zero
        configurations.m[T55XX_DLMODE_LEADING_ZERO].start_gap  = 31 * 8;
        configurations.m[T55XX_DLMODE_LEADING_ZERO].write_gap  = 20 * 8;
        configurations.m[T55XX_DLMODE_LEADING_ZERO].write_0    = 18 * 8;
        configurations.m[T55XX_DLMODE_LEADING_ZERO].write_1    = 40 * 8;
        configurations.m[T55XX_DLMODE_LEADING_ZERO].read_gap   = 15 * 8;
        configurations.m[T55XX_DLMODE_LEADING_ZERO].write_2    = 0;
        configurations.m[T55XX_DLMODE_LEADING_ZERO].write_3    = 0;

        // 1 of 4 coding reference
        configurations.m[T55XX_DLMODE_1OF4].start_gap  = 29 * 8;
        configurations.m[T55XX_DLMODE_1OF4].write_gap  = 17 * 8;
        configurations.m[T55XX_DLMODE_1OF4].write_0    = 15 * 8;
        configurations.m[T55XX_DLMODE_1OF4].write_1    = 31 * 8;
        configurations.m[T55XX_DLMODE_1OF4].read_gap   = 15 * 8;
        configurations.m[T55XX_DLMODE_1OF4].write_2    = 47 * 8;
        configurations.m[T55XX_DLMODE_1OF4].write_3    = 63 * 8;

    } else {
        configurations.m[downlink_mode].start_gap  = startgap * 8;
        configurations.m[downlink_mode].write_gap  = writegap * 8;
        configurations.m[downlink_mode].write_0    = write0   * 8;
        configurations.m[downlink_mode].write_1    = write1   * 8;
        configurations.m[downlink_mode].read_gap   = readgap  * 8;
        configurations.m[downlink_mode].write_2    = write2   * 8;
        configurations.m[downlink_mode].write_3    = write3   * 8;
    }

    clearCommandBuffer();
    SendCommandOLD(CMD_LF_T55XX_SET_CONFIG, shall_persist, 0, 0, &configurations, sizeof(t55xx_configurations_t));
    return PM3_SUCCESS;
}

static int CmdT55xxProtect(const char *Cmd) {
    bool errors = false, usepwd = false, gotnewpwd = false;
    uint32_t password = 0, new_password = 0;
    uint8_t override = 0;
    uint8_t cmdp = 0;
    uint8_t downlink_mode = 0;

    while (param_getchar(Cmd, cmdp) != 0x00 && !errors) {
        switch (tolower(param_getchar(Cmd, cmdp))) {
            case 'h':
                return usage_t55xx_protect();
            case 'o':
                override = 2;
                cmdp++;
                break;
            case 'n':
                new_password = param_get32ex(Cmd, cmdp + 1, 0, 16);
                gotnewpwd = true;
                cmdp += 2;
                break;
            case 'p':
                password = param_get32ex(Cmd, cmdp + 1, 0, 16);
                usepwd = true;
                override = 1;
                cmdp += 2;
                break;
            case 'r':										 
			//ICEMAN STRANGE
                downlink_mode = param_get8ex(Cmd, cmdp + 1, 0, 10);
                if (downlink_mode > 3)
                    downlink_mode = 0;

                cmdp += 2;
                break;
            default:
                PrintAndLogEx(WARNING, "Unknown parameter '%c'", param_getchar(Cmd, cmdp));
                errors = true;
                break;
        }
    }

    if (gotnewpwd == false)
        return usage_t55xx_protect();
    
    if (errors || cmdp == 0) return usage_t55xx_protect();

    // sanity check.
    if (SanityOfflineCheck(false) != PM3_SUCCESS)
        return PM3_ESOFT;
    
    // lock
    bool res = t55xxProtect(true, usepwd, override, password, downlink_mode, new_password );
    // unlock
//    res = t55xxProtect(false, usepwd, override, password, downlink_mode, new_password );
    if (res == false) {
        PrintAndLogEx(WARNING, "Command failed. Did you run `lf t55xx detect` before?");
        return PM3_ESOFT;
    }
    return PM3_SUCCESS;
}

static command_t CommandTable[] = {
    {"help",         CmdHelp,                 AlwaysAvailable, "This help"},
    {"bruteforce",   CmdT55xxBruteForce,      IfPm3Lf,         "<start password> <end password> Simple bruteforce attack to find password"},
    {"config",       CmdT55xxSetConfig,       AlwaysAvailable, "Set/Get T55XX configuration (modulation, inverted, offset, rate)"},
    {"chk",          CmdT55xxChkPwds,         IfPm3Lf,         "Check passwords from dictionary/flash"},
    {"detect",       CmdT55xxDetect,          AlwaysAvailable, "[1] Try detecting the tag modulation from reading the configuration block."},
    {"deviceconfig", CmdT55xxSetDeviceConfig, IfPm3Lf,         "Set/Get T55XX device configuration (startgap, writegap, write0, write1, readgap"},
    {"dump",         CmdT55xxDump,            IfPm3Lf,         "[password] [o] Dump T55xx card block 0-7. Optional [password], [override]"},
    {"info",         CmdT55xxInfo,            AlwaysAvailable, "[1] Show T55x7 configuration data (page 0/ blk 0)"},
    {"p1detect",     CmdT55xxDetectPage1,     IfPm3Lf,         "[1] Try detecting if this is a t55xx tag by reading page 1"},
    {"protect",      CmdT55xxProtect,         IfPm3Lf,         "Password protect tag"},
    {"read",         CmdT55xxReadBlock,       IfPm3Lf,         "b <block> p [password] [o] [1] -- Read T55xx block data. Optional [p password], [override], [page1]"},
    {"resetread",    CmdResetRead,            IfPm3Lf,         "Send Reset Cmd then lf read the stream to attempt to identify the start of it (needs a demod and/or plot after)"},
    {"recoverpw",    CmdT55xxRecoverPW,       IfPm3Lf,         "[password] Try to recover from bad password write from a cloner. Only use on PW protected chips!"},
    {"special",      special,                 IfPm3Lf,         "Show block changes with 64 different offsets"},
    {"trace",        CmdT55xxReadTrace,       AlwaysAvailable, "[1] Show T55x7 traceability data (page 1/ blk 0-1)"},
    {"wakeup",       CmdT55xxWakeUp,          IfPm3Lf,         "Send AOR wakeup command"},
    {"wipe",         CmdT55xxWipe,            IfPm3Lf,         "[q] Wipe a T55xx tag and set defaults (will destroy any data on tag)"},
    {"write",        CmdT55xxWriteBlock,      IfPm3Lf,         "b <block> d <data> p [password] [1] -- Write T55xx block data. Optional [p password], [page1]"},
    {NULL, NULL, NULL, NULL}
};

static int CmdHelp(const char *Cmd) {
    (void)Cmd; // Cmd is not used so far
    CmdsHelp(CommandTable);
    return PM3_SUCCESS;
}

int CmdLFT55XX(const char *Cmd) {
    clearCommandBuffer();
    return CmdsParse(CommandTable, Cmd);
}
<|MERGE_RESOLUTION|>--- conflicted
+++ resolved
@@ -340,28 +340,15 @@
 
 static bool t55xxProtect(bool lock, bool usepwd, uint8_t override, uint32_t password, uint8_t downlink_mode, uint32_t new_password ) {
 
-<<<<<<< HEAD
-    PrintAndLogEx(INFO, "Checking current block0");
+    PrintAndLogEx(INFO, "Checking current configuration");
     
     bool testmode = false;
     uint32_t block0 = 0;
 
     int res = T55xxReadBlockEx(T55x7_CONFIGURATION_BLOCK, T55x7_PAGE0, usepwd, override, password, downlink_mode, false);
     if (res != PM3_SUCCESS) {
-        PrintAndLogEx(WARNING, "fail to read current block0, use `p` password parameter ?");
+        PrintAndLogEx(WARNING, "Failed to read block0, use `p` password parameter?");
         return false;
-=======
-            if (tryDetectModulation(downlink_mode,T55XX_DontPrintConfig) == false) {
-                PrintAndLogEx(NORMAL, "Safety Check: Could not detect if PWD bit is set in config block. Exits.");
-                return false;
-            } else {
-                PrintAndLogEx(NORMAL, "Safety Check: PWD bit is NOT set in config block. Reading without password...");
-                usepwd = false;
-            }
-        } else if (override == 1) {
-            PrintAndLogEx(NORMAL, "Safety Check Overridden - proceeding despite risk");
-        }
->>>>>>> a72af576
     }
         
     if (GetT55xxBlockData(&block0) == false)
@@ -373,41 +360,27 @@
         PrintAndLogEx(INFO, "PWD bit is already set");
         usepwd = true;
     }
-    
+
+    // set / clear pwd bit    
     if (lock) {
-        // set pwd bit
         block0 |= 1 << 4;
     } else {
         block0 &= ~(1 << 4);
     }
-    
-    PrintAndLogEx(INFO, " old %08X vs %08X", old, block0);
 
     // write new password  
     if ( t55xxWrite(T55x7_PWD_BLOCK, T55x7_PAGE0, usepwd, testmode, password, downlink_mode, new_password ) != PM3_SUCCESS ) {
-        PrintAndLogEx(ERR, "Failed writing new pwd");
+        PrintAndLogEx(ERR, "Failed to write new password");
         return false;
     } else {
         PrintAndLogEx(SUCCESS, "Wrote new password");
     }
 
-    // password bit already set
-    // write b 7 new key  old_pwd
-    // validate b 7 new_key old_pwd
-    // write b0 new_key
-    // validate b0 new_key    
-    
-    // write b7 new key
-    // validate b7 (no key)
-    // write b0 (no key)
-    // validate b0 w new key
-
-    
     // validate new password
     uint32_t curr_password = (isPwdBitAlreadySet) ? new_password : password;
     
     if (t55xxVerifyWrite(T55x7_PWD_BLOCK, T55x7_PAGE0, usepwd, override, curr_password, downlink_mode, new_password) == false) {
-        PrintAndLogEx(WARNING, "Could not validate the new password write. aborting.");
+        PrintAndLogEx(WARNING, "Failed to validate the password write. aborting.");
         return false;
     } else {
         PrintAndLogEx(SUCCESS, "Validated new password");
@@ -415,7 +388,7 @@
     
     // write config
     if ( t55xxWrite(T55x7_CONFIGURATION_BLOCK, T55x7_PAGE0, usepwd, testmode, curr_password, downlink_mode, block0 ) != PM3_SUCCESS ) {
-        PrintAndLogEx(ERR, "Failed writing modified configuration block  %08X", block0);
+        PrintAndLogEx(ERR, "Failed to write modified configuration block %08X", block0);
         return false;
     } else {
         PrintAndLogEx(SUCCESS, "Wrote modified configuration block");
@@ -424,7 +397,7 @@
     // validate new config.  If all went well,  card should now demand pwd, hence override = 0.
     override = 0;
     if (t55xxVerifyWrite(T55x7_CONFIGURATION_BLOCK, T55x7_PAGE0, true, override, new_password, downlink_mode, block0) == false) {
-        PrintAndLogEx(WARNING, "Could not validate pwd bit set on configuration block. aborting.");
+        PrintAndLogEx(WARNING, "Failed to validate pwd bit set on configuration block. aborting.");
         return false;
     } else {
         PrintAndLogEx(SUCCESS, "New configuration block " _YELLOW_("%08X")"password " _YELLOW_("%08X"), block0, new_password);
@@ -694,20 +667,15 @@
                 return PM3_ERFTRANS;
 
             if (tryDetectModulation(downlink_mode, false) == false) {
-                PrintAndLogEx(WARNING, "Safety Check: Could not detect if PWD bit is set in config block. Exits.");
+                PrintAndLogEx(WARNING, "Safety check: Could not detect if PWD bit is set in config block. Exits.");
                 return PM3_EWRONGANSVER;
             } else {
-                PrintAndLogEx(WARNING, "Safety Check: PWD bit is NOT set in config block. Reading without password...");
+                PrintAndLogEx(WARNING, "Safety check: PWD bit is NOT set in config block. Reading without password...");
                 usepwd = false;
                 page1 = false; // ??
             }
         } else if (override == 1) {
-<<<<<<< HEAD
-            PrintAndLogEx(INFO, "Safety Check Overriden - proceeding despite risk");
-=======
-            // Show only if first for command i.e. override = 1 (override and display) override = 2 (override and dont display)
-            PrintAndLogEx(NORMAL, "Safety Check Overridden - proceeding despite risk");
->>>>>>> a72af576
+            PrintAndLogEx(INFO, "Safety check overridden - proceeding despite risk");
         }
     }
 
@@ -3191,10 +3159,7 @@
         return PM3_ESOFT;
     
     // lock
-    bool res = t55xxProtect(true, usepwd, override, password, downlink_mode, new_password );
-    // unlock
-//    res = t55xxProtect(false, usepwd, override, password, downlink_mode, new_password );
-    if (res == false) {
+    if  ( t55xxProtect(true, usepwd, override, password, downlink_mode, new_password) == false ) {
         PrintAndLogEx(WARNING, "Command failed. Did you run `lf t55xx detect` before?");
         return PM3_ESOFT;
     }
