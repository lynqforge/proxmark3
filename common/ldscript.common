--- conflicted
+++ resolved
@@ -14,13 +14,7 @@
 {
 	bootphase1 : ORIGIN = 0x00100000, LENGTH = 0x200             /* Phase 1 bootloader: Copies real bootloader to RAM */
 	bootphase2 : ORIGIN = 0x00100200, LENGTH = 0x2000 - 0x200    /* Main bootloader code, stored in Flash, executed from RAM */
-<<<<<<< HEAD
-	fpgaimage  : ORIGIN = 0x00102000, LENGTH = 96k - 0x2000      /* Place where the FPGA image will end up */
-	//osimage    : ORIGIN = 0x00118000, LENGTH = 256K - 96k        /* Place where the main OS will end up */
-	osimage    : ORIGIN = 0x00118000, LENGTH = 256K - 96k        /* Place where the main OS will end up */
-=======
 	osimage    : ORIGIN = 0x00102000, LENGTH = 256K - 0x2000     /* Place where the main OS will end up */
->>>>>>> 9795e535
 	ram        : ORIGIN = 0x00200000, LENGTH = 64K - 0x20        /* RAM, minus small common area */
 	commonarea : ORIGIN = 0x00200000 + 64K - 0x20, LENGTH = 0x20 /* Communication between bootloader and main OS */
 }
