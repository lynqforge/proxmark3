--- conflicted
+++ resolved
@@ -390,12 +390,11 @@
 #define FLAG_ICLASS_READER_CEDITKEY    0x40
 
 // Dbprintf flags
-<<<<<<< HEAD
-#define FLAG_RAWPRINT    0x0111
-#define FLAG_NOOPT       0x0000
-#define FLAG_NOLOG       0x0001
-#define FLAG_NONEWLINE   0x0010
-#define FLAG_NOPROMPT    0x0100
+#define FLAG_RAWPRINT    0x00
+#define FLAG_LOG         0x01
+#define FLAG_NEWLINE     0x02
+#define FLAG_INPLACE     0x04
+#define FLAG_ANSI        0x08
 
 // Error codes                          Usages:
 
@@ -434,13 +433,6 @@
 // Quit program                         client:     reserved, order to quit the program
 #define PM3_EFATAL            -99
 
-=======
-#define FLAG_RAWPRINT    0x00
-#define FLAG_LOG         0x01
-#define FLAG_NEWLINE     0x02
-#define FLAG_INPLACE     0x04
-#define FLAG_ANSI        0x08
->>>>>>> cb452c98
 
 // CMD_DEVICE_INFO response packet has flags in arg[0], flag definitions:
 /* Whether a bootloader that understands the common_area is present */
