//-----------------------------------------------------------------------------
// This code is licensed to you under the terms of the GNU GPL, version 2 or,
// at your option, any later version. See the LICENSE.txt file for the text of
// the license.
//-----------------------------------------------------------------------------
// main code for standalone HF Sniff (and ULC/NTAG/ULEV1 pwd storing)
//-----------------------------------------------------------------------------

/*
This can actually be used in two separate ways.
It can either be used to just HF 14a sniff on the go and/or grab the
authentication attempts for ULC/NTAG/ULEV1 into the flash mem (RDV4).

The retrieved sniffing session can be acquired by connecting the device
to a client that supports the reconnect capability and issue 'hf 14a list'.

In order to view the grabbed authentication attempts in the flash mem,
you can simply run 'script run read_pwd_mem' or just 'mem dump p l 256'
from the client to view the stored quadlets.
*/

#include "hf_bog.h"

#define DELAY_READER_AIR2ARM_AS_SNIFFER (2 + 3 + 8)
#define DELAY_TAG_AIR2ARM_AS_SNIFFER (3 + 14 + 8)

// Maximum number of auth attempts per standalone session
#define MAX_PWDS_PER_SESSION 64

#define HF_BOG_LOGFILE "hf_bog.log"

// This is actually copied from SniffIso14443a
void RAMFUNC SniffAndStore(uint8_t param) {

    iso14443a_setup(FPGA_HF_ISO14443A_SNIFFER);

    // Allocate memory from BigBuf for some buffers
    // free all previous allocations first
    BigBuf_free();
    BigBuf_Clear_ext(false);
    clear_trace();
    set_tracing(true);

    // Array to store the authpwds
    uint8_t *capturedPwds = BigBuf_malloc(4 * MAX_PWDS_PER_SESSION);

    // The command (reader -> tag) that we're receiving.
    uint8_t *receivedCmd = BigBuf_malloc(MAX_FRAME_SIZE);
    uint8_t *receivedCmdPar = BigBuf_malloc(MAX_PARITY_SIZE);

    // The response (tag -> reader) that we're receiving.
    uint8_t *receivedResp = BigBuf_malloc(MAX_FRAME_SIZE);
    uint8_t *receivedRespPar = BigBuf_malloc(MAX_PARITY_SIZE);

    // The DMA buffer, used to stream samples from the FPGA
    uint8_t *dmaBuf = BigBuf_malloc(DMA_BUFFER_SIZE);
    uint8_t *data = dmaBuf;

    uint8_t previous_data = 0;
    int dataLen;
    bool TagIsActive = false;
    bool ReaderIsActive = false;

    // Set up the demodulator for tag -> reader responses.
    DemodInit(receivedResp, receivedRespPar);

    // Set up the demodulator for the reader -> tag commands
    UartInit(receivedCmd, receivedCmdPar);

    // Setup and start DMA.
    if (!FpgaSetupSscDma((uint8_t *)dmaBuf, DMA_BUFFER_SIZE)) {
        if (DBGLEVEL > 1)
            Dbprintf("FpgaSetupSscDma failed. Exiting");
        return;
    }

    tUart *uart = GetUart();
    tDemod *demod = GetDemod();

    // We won't start recording the frames that we acquire until we trigger;
    // a good trigger condition to get started is probably when we see a
    // response from the tag.
    // triggered == false -- to wait first for card
    bool triggered = !(param & 0x03);

    uint32_t my_rsamples = 0;

    // Current captured passwords counter
    uint8_t auth_attempts = 0;

    SpinDelay(50);

    // loop and listen
    while (!BUTTON_PRESS()) {
        WDT_HIT();
        LED_A_ON();

        int register readBufDataP = data - dmaBuf;
        int register dmaBufDataP = DMA_BUFFER_SIZE - AT91C_BASE_PDC_SSC->PDC_RCR;
        if (readBufDataP <= dmaBufDataP)
            dataLen = dmaBufDataP - readBufDataP;
        else
            dataLen = DMA_BUFFER_SIZE - readBufDataP + dmaBufDataP;

        // test for length of buffer
        if (dataLen > DMA_BUFFER_SIZE) { // TODO: Check if this works properly
            Dbprintf("[!] blew circular buffer! | datalen %u", dataLen);
            break;
        }
        if (dataLen < 1)
            continue;

        // primary buffer was stopped( <-- we lost data!
        if (!AT91C_BASE_PDC_SSC->PDC_RCR) {
            AT91C_BASE_PDC_SSC->PDC_RPR = (uint32_t)dmaBuf;
            AT91C_BASE_PDC_SSC->PDC_RCR = DMA_BUFFER_SIZE;
            // Dbprintf("[-] RxEmpty ERROR | data length %d", dataLen); // temporary
        }
        // secondary buffer sets as primary, secondary buffer was stopped
        if (!AT91C_BASE_PDC_SSC->PDC_RNCR) {
            AT91C_BASE_PDC_SSC->PDC_RNPR = (uint32_t)dmaBuf;
            AT91C_BASE_PDC_SSC->PDC_RNCR = DMA_BUFFER_SIZE;
        }

        LED_A_OFF();

        // Need two samples to feed Miller and Manchester-Decoder
        if (my_rsamples & 0x01) {

            if (!TagIsActive) { // no need to try decoding reader data if the tag is sending
                uint8_t readerdata = (previous_data & 0xF0) | (*data >> 4);
                if (MillerDecoding(readerdata, (my_rsamples - 1) * 4)) {
                    LED_C_ON();

                    // check - if there is a short 7bit request from reader
                    if ((!triggered) && (param & 0x02) && (uart->len == 1) && (uart->bitCount == 7))
                        triggered = true;

                    if (triggered) {
                        if ((receivedCmd) &&
                                ((receivedCmd[0] == MIFARE_ULEV1_AUTH) || (receivedCmd[0] == MIFARE_ULC_AUTH_1))) {
                            if (DBGLEVEL > 1)
                                Dbprintf("PWD-AUTH KEY: 0x%02x%02x%02x%02x", receivedCmd[1], receivedCmd[2],
                                         receivedCmd[3], receivedCmd[4]);

                            // temporarily save the captured pwd in our array
                            memcpy(&capturedPwds[4 * auth_attempts], receivedCmd + 1, 4);
                            auth_attempts++;
                        }

                        if (!LogTrace(receivedCmd, uart->len, uart->startTime * 16 - DELAY_READER_AIR2ARM_AS_SNIFFER,
                                      uart->endTime * 16 - DELAY_READER_AIR2ARM_AS_SNIFFER, uart->parity, true))
                            break;
                    }
                    /* ready to receive another command. */
                    UartReset();
                    /* reset the demod code, which might have been */
                    /* false-triggered by the commands from the reader. */
                    DemodReset();
                    LED_B_OFF();
                }
                ReaderIsActive = (uart->state != STATE_UNSYNCD);
            }

            // no need to try decoding tag data if the reader is sending - and we cannot afford the time
            if (!ReaderIsActive) {
                uint8_t tagdata = (previous_data << 4) | (*data & 0x0F);
                if (ManchesterDecoding(tagdata, 0, (my_rsamples - 1) * 4)) {
                    LED_B_ON();

                    if (!LogTrace(receivedResp, demod->len, demod->startTime * 16 - DELAY_TAG_AIR2ARM_AS_SNIFFER,
                                  demod->endTime * 16 - DELAY_TAG_AIR2ARM_AS_SNIFFER, demod->parity, false))
                        break;

                    if ((!triggered) && (param & 0x01))
                        triggered = true;

                    // ready to receive another response.
                    DemodReset();
                    // reset the Miller decoder including its (now outdated) input buffer
                    UartReset();
                    // UartInit(receivedCmd, receivedCmdPar);
                    LED_C_OFF();
                }
                TagIsActive = (demod->state != DEMOD_UNSYNCD);
            }
        }

        previous_data = *data;
        my_rsamples++;
        data++;
        if (data == dmaBuf + DMA_BUFFER_SIZE) {
            data = dmaBuf;
        }
    } // end main loop

    FpgaDisableSscDma();
    set_tracing(false);

    Dbprintf("Stopped sniffing");

    SpinDelay(200);

    // Write stuff to spiffs logfile
    if (auth_attempts > 0) {
        if (DBGLEVEL > 1)
            Dbprintf("[!] Authentication attempts = %u", auth_attempts);
<<<<<<< HEAD

        if
        size_t size = 4 * auth_attempts;
    uint8_t *data = BigBuf_malloc(size);
=======
 
            size_t size = 4 * auth_attempts;
        uint8_t *data = BigBuf_malloc(size);
>>>>>>> e59e0f61

        if (!exists_in_spiffs((char *)HF_BOG_LOGFILE)) {
            rdv40_spiffs_write((char *)HF_BOG_LOGFILE, (uint8_t *)data, size, RDV40_SPIFFS_SAFETY_SAFE);
        } else {
            rdv40_spiffs_append((char *)HF_BOG_LOGFILE, (uint8_t *)data, size, RDV40_SPIFFS_SAFETY_SAFE);
        }
    }

    if (DBGLEVEL > 1)
        Dbprintf("[!] Wrote %u Authentification attempts into logfile", auth_attempts);

    SpinErr(0, 200, 5); // blink led A
    SpinDelay(100);
}

void ModInfo(void) {
    DbpString("  HF 14a sniff standalone with ULC/ULEV1/NTAG auth storing in flashmem - aka BogitoRun (Bogito)");
}

void RunMod() {

    StandAloneMode();

    Dbprintf(">>  Bogiton 14a Sniff UL/UL-EV1/NTAG a.k.a BogitoRun Started  <<");
    Dbprintf("Starting to sniff");

    // param:
    // bit 0 - trigger from first card answer
    // bit 1 - trigger from first reader 7-bit request
    SniffAndStore(0);
    LEDsoff();
    SpinDelay(300);
    Dbprintf("- [ End ] -> You can take shell back ...");
    Dbprintf("- [  !  ] -> use 'script run read_pwd_mem' to print passwords");
}<|MERGE_RESOLUTION|>--- conflicted
+++ resolved
@@ -205,16 +205,8 @@
     if (auth_attempts > 0) {
         if (DBGLEVEL > 1)
             Dbprintf("[!] Authentication attempts = %u", auth_attempts);
-<<<<<<< HEAD
-
-        if
         size_t size = 4 * auth_attempts;
-    uint8_t *data = BigBuf_malloc(size);
-=======
- 
-            size_t size = 4 * auth_attempts;
         uint8_t *data = BigBuf_malloc(size);
->>>>>>> e59e0f61
 
         if (!exists_in_spiffs((char *)HF_BOG_LOGFILE)) {
             rdv40_spiffs_write((char *)HF_BOG_LOGFILE, (uint8_t *)data, size, RDV40_SPIFFS_SAFETY_SAFE);
