//-----------------------------------------------------------------------------
// Jonathan Westhues, Mar 2006
// Edits by Gerhard de Koning Gans, Sep 2007 (##)
//
// This code is licensed to you under the terms of the GNU GPL, version 2 or,
// at your option, any later version. See the LICENSE.txt file for the text of
// the license.
//-----------------------------------------------------------------------------
// The main application code. This is the first thing called after start.c
// executes.
//-----------------------------------------------------------------------------

#include "usb_cdc.h"
#include "cmd.h"

#include "proxmark3.h"
#include "apps.h"
#include "util.h"
#include "printf.h"
#include "string.h"

#include <stdarg.h>

#include "legicrf.h"
#include <hitag2.h>
#include "lfsampling.h"
#ifdef WITH_LCD
 #include "LCD.h"
#endif

#define abs(x) ( ((x)<0) ? -(x) : (x) )

//=============================================================================
// A buffer where we can queue things up to be sent through the FPGA, for
// any purpose (fake tag, as reader, whatever). We go MSB first, since that
// is the order in which they go out on the wire.
//=============================================================================

#define TOSEND_BUFFER_SIZE (9*MAX_FRAME_SIZE + 1 + 1 + 2)  // 8 data bits and 1 parity bit per payload byte, 1 correction bit, 1 SOC bit, 2 EOC bits 
uint8_t ToSend[TOSEND_BUFFER_SIZE];
int ToSendMax;
static int ToSendBit;
struct common_area common_area __attribute__((section(".commonarea")));

void ToSendReset(void)
{
	ToSendMax = -1;
	ToSendBit = 8;
}

void ToSendStuffBit(int b)
{
	if(ToSendBit >= 8) {
		ToSendMax++;
		ToSend[ToSendMax] = 0;
		ToSendBit = 0;
	}

	if(b) {
		ToSend[ToSendMax] |= (1 << (7 - ToSendBit));
	}

	ToSendBit++;

	if(ToSendMax >= sizeof(ToSend)) {
		ToSendBit = 0;
		DbpString("ToSendStuffBit overflowed!");
	}
}

//=============================================================================
// Debug print functions, to go out over USB, to the usual PC-side client.
//=============================================================================

void DbpString(char *str)
{
  byte_t len = strlen(str);
  cmd_send(CMD_DEBUG_PRINT_STRING,len,0,0,(byte_t*)str,len);
}

#if 0
void DbpIntegers(int x1, int x2, int x3)
{
  cmd_send(CMD_DEBUG_PRINT_INTEGERS,x1,x2,x3,0,0);
}
#endif

void Dbprintf(const char *fmt, ...) {
// should probably limit size here; oh well, let's just use a big buffer
	char output_string[128];
	va_list ap;

	va_start(ap, fmt);
	kvsprintf(fmt, output_string, 10, ap);
	va_end(ap);

	DbpString(output_string);
}

// prints HEX & ASCII
void Dbhexdump(int len, uint8_t *d, bool bAsci) {
	int l=0,i;
	char ascii[9];
    
	while (len>0) {
		if (len>8) l=8;
		else l=len;
		
		memcpy(ascii,d,l);
		ascii[l]=0;
		
		// filter safe ascii
		for (i=0;i<l;i++)
			if (ascii[i]<32 || ascii[i]>126) ascii[i]='.';
        
		if (bAsci) {
			Dbprintf("%-8s %*D",ascii,l,d," ");
		} else {
			Dbprintf("%*D",l,d," ");
		}
        
		len-=8;
		d+=8;		
	}
}

//-----------------------------------------------------------------------------
// Read an ADC channel and block till it completes, then return the result
// in ADC units (0 to 1023). Also a routine to average 32 samples and
// return that.
//-----------------------------------------------------------------------------
static int ReadAdc(int ch)
{
	uint32_t d;

	AT91C_BASE_ADC->ADC_CR = AT91C_ADC_SWRST;
	AT91C_BASE_ADC->ADC_MR =
		ADC_MODE_PRESCALE(32) |
		ADC_MODE_STARTUP_TIME(16) |
		ADC_MODE_SAMPLE_HOLD_TIME(8);
	AT91C_BASE_ADC->ADC_CHER = ADC_CHANNEL(ch);

	AT91C_BASE_ADC->ADC_CR = AT91C_ADC_START;
	while(!(AT91C_BASE_ADC->ADC_SR & ADC_END_OF_CONVERSION(ch)))
		;
	d = AT91C_BASE_ADC->ADC_CDR[ch];

	return d;
}

int AvgAdc(int ch) // was static - merlok
{
	int i;
	int a = 0;

	for(i = 0; i < 32; i++) {
		a += ReadAdc(ch);
	}

	return (a + 15) >> 5;
}

void MeasureAntennaTuning(void)
{
	uint8_t LF_Results[256];
	int i, adcval = 0, peak = 0, peakv = 0, peakf = 0; //ptr = 0 
	int vLf125 = 0, vLf134 = 0, vHf = 0;	// in mV

	LED_B_ON();

/*
 * Sweeps the useful LF range of the proxmark from
 * 46.8kHz (divisor=255) to 600kHz (divisor=19) and
 * read the voltage in the antenna, the result left
 * in the buffer is a graph which should clearly show
 * the resonating frequency of your LF antenna
 * ( hopefully around 95 if it is tuned to 125kHz!)
 */
  
  	FpgaDownloadAndGo(FPGA_BITSTREAM_LF);
	FpgaWriteConfWord(FPGA_MAJOR_MODE_LF_ADC | FPGA_LF_ADC_READER_FIELD);
	for (i=255; i>=19; i--) {
    WDT_HIT();
		FpgaSendCommand(FPGA_CMD_SET_DIVISOR, i);
		SpinDelay(20);
		// Vref = 3.3V, and a 10000:240 voltage divider on the input
		// can measure voltages up to 137500 mV
		adcval = ((137500 * AvgAdc(ADC_CHAN_LF)) >> 10);
		if (i==95) 	vLf125 = adcval; // voltage at 125Khz
		if (i==89) 	vLf134 = adcval; // voltage at 134Khz

		LF_Results[i] = adcval>>8; // scale int to fit in byte for graphing purposes
		if(LF_Results[i] > peak) {
			peakv = adcval;
			peak = LF_Results[i];
			peakf = i;
			//ptr = i;
		}
	}

	for (i=18; i >= 0; i--) LF_Results[i] = 0;
	
	LED_A_ON();
	// Let the FPGA drive the high-frequency antenna around 13.56 MHz.
  	FpgaDownloadAndGo(FPGA_BITSTREAM_HF);
	FpgaWriteConfWord(FPGA_MAJOR_MODE_HF_READER_RX_XCORR);
	SpinDelay(20);
	// Vref = 3300mV, and an 10:1 voltage divider on the input
	// can measure voltages up to 33000 mV
	vHf = (33000 * AvgAdc(ADC_CHAN_HF)) >> 10;

	cmd_send(CMD_MEASURED_ANTENNA_TUNING,vLf125|(vLf134<<16),vHf,peakf|(peakv<<16),LF_Results,256);
	FpgaWriteConfWord(FPGA_MAJOR_MODE_OFF);
	LED_A_OFF();
	LED_B_OFF();
	return;
}

void MeasureAntennaTuningHf(void)
{
	int vHf = 0;	// in mV

	DbpString("Measuring HF antenna, press button to exit");

	for (;;) {
		// Let the FPGA drive the high-frequency antenna around 13.56 MHz.
		FpgaDownloadAndGo(FPGA_BITSTREAM_HF);
		FpgaWriteConfWord(FPGA_MAJOR_MODE_HF_READER_RX_XCORR);
		SpinDelay(20);
		// Vref = 3300mV, and an 10:1 voltage divider on the input
		// can measure voltages up to 33000 mV
		vHf = (33000 * AvgAdc(ADC_CHAN_HF)) >> 10;

		Dbprintf("%d mV",vHf);
		if (BUTTON_PRESS()) break;
	}
	DbpString("cancelled");
}


void SimulateTagHfListen(void)
{
	// ToDo: historically this used the free buffer, which was 2744 Bytes long. 
	// There might be a better size to be defined:
	#define HF_14B_SNOOP_BUFFER_SIZE 2744
	uint8_t *dest = BigBuf_malloc(HF_14B_SNOOP_BUFFER_SIZE);
	uint8_t v = 0;
	int i;
	int p = 0;

	// We're using this mode just so that I can test it out; the simulated
	// tag mode would work just as well and be simpler.
	FpgaDownloadAndGo(FPGA_BITSTREAM_HF);
	FpgaWriteConfWord(FPGA_MAJOR_MODE_HF_READER_RX_XCORR | FPGA_HF_READER_RX_XCORR_848_KHZ | FPGA_HF_READER_RX_XCORR_SNOOP);

	// We need to listen to the high-frequency, peak-detected path.
	SetAdcMuxFor(GPIO_MUXSEL_HIPKD);

	FpgaSetupSsc();

	i = 0;
	for(;;) {
		if(AT91C_BASE_SSC->SSC_SR & (AT91C_SSC_TXRDY)) {
			AT91C_BASE_SSC->SSC_THR = 0xff;
		}
		if(AT91C_BASE_SSC->SSC_SR & (AT91C_SSC_RXRDY)) {
			uint8_t r = (uint8_t)AT91C_BASE_SSC->SSC_RHR;

			v <<= 1;
			if(r & 1) {
				v |= 1;
			}
			p++;

			if(p >= 8) {
				dest[i] = v;
				v = 0;
				p = 0;
				i++;

				if(i >= HF_14B_SNOOP_BUFFER_SIZE) {
					break;
				}
			}
		}
	}
	DbpString("simulate tag (now type bitsamples)");
}

void ReadMem(int addr)
{
	const uint8_t *data = ((uint8_t *)addr);

	Dbprintf("%x: %02x %02x %02x %02x %02x %02x %02x %02x",
		addr, data[0], data[1], data[2], data[3], data[4], data[5], data[6], data[7]);
}

/* osimage version information is linked in */
extern struct version_information version_information;
/* bootrom version information is pointed to from _bootphase1_version_pointer */
extern char *_bootphase1_version_pointer, _flash_start, _flash_end;
void SendVersion(void)
{
	char temp[512]; /* Limited data payload in USB packets */
	DbpString("Prox/RFID mark3 RFID instrument");

	/* Try to find the bootrom version information. Expect to find a pointer at
	 * symbol _bootphase1_version_pointer, perform slight sanity checks on the
	 * pointer, then use it.
	 */
	char *bootrom_version = *(char**)&_bootphase1_version_pointer;
	if( bootrom_version < &_flash_start || bootrom_version >= &_flash_end ) {
		DbpString("bootrom version information appears invalid");
	} else {
		FormatVersionInformation(temp, sizeof(temp), "bootrom: ", bootrom_version);
		DbpString(temp);
	}

	FormatVersionInformation(temp, sizeof(temp), "os: ", &version_information);
	DbpString(temp);

	FpgaGatherVersion(temp, sizeof(temp));
	DbpString(temp);
	// Send Chip ID
	cmd_send(CMD_ACK,*(AT91C_DBGU_CIDR),0,0,NULL,0);
}

#ifdef WITH_LF
// samy's sniff and repeat routine
void SamyRun()
{
	DbpString("Stand-alone mode! No PC necessary.");
	FpgaDownloadAndGo(FPGA_BITSTREAM_LF);

	// 3 possible options? no just 2 for now
#define OPTS 2

	int high[OPTS], low[OPTS];

	// Oooh pretty -- notify user we're in elite samy mode now
	LED(LED_RED,	200);
	LED(LED_ORANGE, 200);
	LED(LED_GREEN,	200);
	LED(LED_ORANGE, 200);
	LED(LED_RED,	200);
	LED(LED_ORANGE, 200);
	LED(LED_GREEN,	200);
	LED(LED_ORANGE, 200);
	LED(LED_RED,	200);

	int selected = 0;
	int playing = 0;
	int cardRead = 0;

	// Turn on selected LED
	LED(selected + 1, 0);

	for (;;)
	{
		usb_poll();
    WDT_HIT();

		// Was our button held down or pressed?
		int button_pressed = BUTTON_HELD(1000);
		SpinDelay(300);

		// Button was held for a second, begin recording
		if (button_pressed > 0 && cardRead == 0)
		{
			LEDsoff();
			LED(selected + 1, 0);
			LED(LED_RED2, 0);

			// record
			DbpString("Starting recording");

			// wait for button to be released
			while(BUTTON_PRESS())
				WDT_HIT();

			/* need this delay to prevent catching some weird data */
			SpinDelay(500);

			CmdHIDdemodFSK(1, &high[selected], &low[selected], 0);
			Dbprintf("Recorded %x %x %x", selected, high[selected], low[selected]);

			LEDsoff();
			LED(selected + 1, 0);
			// Finished recording

			// If we were previously playing, set playing off
			// so next button push begins playing what we recorded
			playing = 0;
			
			cardRead = 1;
	
		}

		else if (button_pressed > 0 && cardRead == 1)
		{
					LEDsoff();
					LED(selected + 1, 0);
					LED(LED_ORANGE, 0);

					// record
					Dbprintf("Cloning %x %x %x", selected, high[selected], low[selected]);

					// wait for button to be released
					while(BUTTON_PRESS())
						WDT_HIT();

					/* need this delay to prevent catching some weird data */
					SpinDelay(500);

					CopyHIDtoT55x7(high[selected], low[selected], 0, 0);
					Dbprintf("Cloned %x %x %x", selected, high[selected], low[selected]);

					LEDsoff();
					LED(selected + 1, 0);
					// Finished recording

					// If we were previously playing, set playing off
					// so next button push begins playing what we recorded
					playing = 0;
					
					cardRead = 0;
			
		}

		// Change where to record (or begin playing)
		else if (button_pressed)
		{
			// Next option if we were previously playing
			if (playing)
				selected = (selected + 1) % OPTS;
			playing = !playing;

			LEDsoff();
			LED(selected + 1, 0);

			// Begin transmitting
			if (playing)
			{
				LED(LED_GREEN, 0);
				DbpString("Playing");
				// wait for button to be released
				while(BUTTON_PRESS())
					WDT_HIT();
				Dbprintf("%x %x %x", selected, high[selected], low[selected]);
				CmdHIDsimTAG(high[selected], low[selected], 0);
				DbpString("Done playing");
				if (BUTTON_HELD(1000) > 0)
					{
					DbpString("Exiting");
					LEDsoff();
					return;
					}

				/* We pressed a button so ignore it here with a delay */
				SpinDelay(300);

				// when done, we're done playing, move to next option
				selected = (selected + 1) % OPTS;
				playing = !playing;
				LEDsoff();
				LED(selected + 1, 0);
			}
			else
				while(BUTTON_PRESS())
					WDT_HIT();
		}
	}
}
#endif

/*
OBJECTIVE
Listen and detect an external reader. Determine the best location
for the antenna.

INSTRUCTIONS:
Inside the ListenReaderField() function, there is two mode.
By default, when you call the function, you will enter mode 1.
If you press the PM3 button one time, you will enter mode 2.
If you press the PM3 button a second time, you will exit the function.

DESCRIPTION OF MODE 1:
This mode just listens for an external reader field and lights up green
for HF and/or red for LF. This is the original mode of the detectreader
function.

DESCRIPTION OF MODE 2:
This mode will visually represent, using the LEDs, the actual strength of the
current compared to the maximum current detected. Basically, once you know
what kind of external reader is present, it will help you spot the best location to place
your antenna. You will probably not get some good results if there is a LF and a HF reader
at the same place! :-)

LIGHT SCHEME USED:
*/
static const char LIGHT_SCHEME[] = {
		0x0, /* ----     | No field detected */
		0x1, /* X---     | 14% of maximum current detected */
		0x2, /* -X--     | 29% of maximum current detected */
		0x4, /* --X-     | 43% of maximum current detected */
		0x8, /* ---X     | 57% of maximum current detected */
		0xC, /* --XX     | 71% of maximum current detected */
		0xE, /* -XXX     | 86% of maximum current detected */
		0xF, /* XXXX     | 100% of maximum current detected */
};
static const int LIGHT_LEN = sizeof(LIGHT_SCHEME)/sizeof(LIGHT_SCHEME[0]);

void ListenReaderField(int limit)
{
	int lf_av, lf_av_new, lf_baseline= 0, lf_count= 0, lf_max;
	int hf_av, hf_av_new,  hf_baseline= 0, hf_count= 0, hf_max;
	int mode=1, display_val, display_max, i;

#define LF_ONLY		1
#define HF_ONLY		2

	LEDsoff();

	lf_av=lf_max=ReadAdc(ADC_CHAN_LF);

	if(limit != HF_ONLY) {
		Dbprintf("LF 125/134 Baseline: %d", lf_av);
		lf_baseline = lf_av;
	}

	hf_av=hf_max=ReadAdc(ADC_CHAN_HF);

	if (limit != LF_ONLY) {
		Dbprintf("HF 13.56 Baseline: %d", hf_av);
		hf_baseline = hf_av;
	}

	for(;;) {
		if (BUTTON_PRESS()) {
			SpinDelay(500);
			switch (mode) {
				case 1:
					mode=2;
					DbpString("Signal Strength Mode");
					break;
				case 2:
				default:
					DbpString("Stopped");
					LEDsoff();
					return;
					break;
			}
		}
		WDT_HIT();

		if (limit != HF_ONLY) {
			if(mode==1) {
				if (abs(lf_av - lf_baseline) > 10) LED_D_ON();
				else                               LED_D_OFF();
			}

			++lf_count;
			lf_av_new= ReadAdc(ADC_CHAN_LF);
			// see if there's a significant change
			if(abs(lf_av - lf_av_new) > 10) {
				Dbprintf("LF 125/134 Field Change: %x %x %x", lf_av, lf_av_new, lf_count);
				lf_av = lf_av_new;
				if (lf_av > lf_max)
					lf_max = lf_av;
				lf_count= 0;
			}
		}

		if (limit != LF_ONLY) {
			if (mode == 1){
				if (abs(hf_av - hf_baseline) > 10) LED_B_ON();
				else                               LED_B_OFF();
			}

			++hf_count;
			hf_av_new= ReadAdc(ADC_CHAN_HF);
			// see if there's a significant change
			if(abs(hf_av - hf_av_new) > 10) {
				Dbprintf("HF 13.56 Field Change: %x %x %x", hf_av, hf_av_new, hf_count);
				hf_av = hf_av_new;
				if (hf_av > hf_max)
					hf_max = hf_av;
				hf_count= 0;
			}
		}

		if(mode == 2) {
			if (limit == LF_ONLY) {
				display_val = lf_av;
				display_max = lf_max;
			} else if (limit == HF_ONLY) {
				display_val = hf_av;
				display_max = hf_max;
			} else { /* Pick one at random */
				if( (hf_max - hf_baseline) > (lf_max - lf_baseline) ) {
					display_val = hf_av;
					display_max = hf_max;
				} else {
					display_val = lf_av;
					display_max = lf_max;
				}
			}
			for (i=0; i<LIGHT_LEN; i++) {
				if (display_val >= ((display_max/LIGHT_LEN)*i) && display_val <= ((display_max/LIGHT_LEN)*(i+1))) {
					if (LIGHT_SCHEME[i] & 0x1) LED_C_ON(); else LED_C_OFF();
					if (LIGHT_SCHEME[i] & 0x2) LED_A_ON(); else LED_A_OFF();
					if (LIGHT_SCHEME[i] & 0x4) LED_B_ON(); else LED_B_OFF();
					if (LIGHT_SCHEME[i] & 0x8) LED_D_ON(); else LED_D_OFF();
					break;
				}
			}
		}
	}
}

void UsbPacketReceived(uint8_t *packet, int len)
{
	UsbCommand *c = (UsbCommand *)packet;

//  Dbprintf("received %d bytes, with command: 0x%04x and args: %d %d %d",len,c->cmd,c->arg[0],c->arg[1],c->arg[2]);
  
	switch(c->cmd) {
#ifdef WITH_LF
		case CMD_SET_LF_SAMPLING_CONFIG:
			setSamplingConfig((sample_config *) c->d.asBytes);
			break;
		case CMD_ACQUIRE_RAW_ADC_SAMPLES_125K:
			cmd_send(CMD_ACK,SampleLF(),0,0,0,0);
			break;
		case CMD_MOD_THEN_ACQUIRE_RAW_ADC_SAMPLES_125K:
			ModThenAcquireRawAdcSamples125k(c->arg[0],c->arg[1],c->arg[2],c->d.asBytes);
			break;
		case CMD_LF_SNOOP_RAW_ADC_SAMPLES:
			cmd_send(CMD_ACK,SnoopLF(),0,0,0,0);
			break;
		case CMD_HID_DEMOD_FSK:
			CmdHIDdemodFSK(c->arg[0], 0, 0, 1);
			break;
		case CMD_HID_SIM_TAG:
			CmdHIDsimTAG(c->arg[0], c->arg[1], 1);
			break;
		case CMD_HID_CLONE_TAG:
			CopyHIDtoT55x7(c->arg[0], c->arg[1], c->arg[2], c->d.asBytes[0]);
			break;
		case CMD_IO_DEMOD_FSK:
			CmdIOdemodFSK(c->arg[0], 0, 0, 1);
			break;
		case CMD_IO_CLONE_TAG:
			CopyIOtoT55x7(c->arg[0], c->arg[1], c->d.asBytes[0]);
			break;
		case CMD_EM410X_DEMOD:
			CmdEM410xdemod(c->arg[0], 0, 0, 1);
			break;
		case CMD_EM410X_WRITE_TAG:
			WriteEM410x(c->arg[0], c->arg[1], c->arg[2]);
			break;
		case CMD_READ_TI_TYPE:
			ReadTItag();
			break;
		case CMD_WRITE_TI_TYPE:
			WriteTItag(c->arg[0],c->arg[1],c->arg[2]);
			break;
		case CMD_SIMULATE_TAG_125K:
			LED_A_ON();
			SimulateTagLowFrequency(c->arg[0], c->arg[1], 1);
			LED_A_OFF();
			break;
		case CMD_LF_SIMULATE_BIDIR:
			SimulateTagLowFrequencyBidir(c->arg[0], c->arg[1]);
			break;
		case CMD_INDALA_CLONE_TAG:
			CopyIndala64toT55x7(c->arg[0], c->arg[1]);					
			break;
		case CMD_INDALA_CLONE_TAG_L:
			CopyIndala224toT55x7(c->d.asDwords[0], c->d.asDwords[1], c->d.asDwords[2], c->d.asDwords[3], c->d.asDwords[4], c->d.asDwords[5], c->d.asDwords[6]);
			break;
		case CMD_T55XX_READ_BLOCK:
			T55xxReadBlock(c->arg[1], c->arg[2],c->d.asBytes[0]);
			break;
		case CMD_T55XX_WRITE_BLOCK:
			T55xxWriteBlock(c->arg[0], c->arg[1], c->arg[2], c->d.asBytes[0]);
			break;
		case CMD_T55XX_READ_TRACE:
			T55xxReadTrace();
			break;
		case CMD_PCF7931_READ:
			ReadPCF7931();
			cmd_send(CMD_ACK,0,0,0,0,0);
			break;
		case CMD_EM4X_READ_WORD:
			EM4xReadWord(c->arg[1], c->arg[2],c->d.asBytes[0]);
			break;
		case CMD_EM4X_WRITE_WORD:
			EM4xWriteWord(c->arg[0], c->arg[1], c->arg[2], c->d.asBytes[0]);
			break;
#endif

#ifdef WITH_HITAG
		case CMD_SNOOP_HITAG: // Eavesdrop Hitag tag, args = type
			SnoopHitag(c->arg[0]);
			break;
		case CMD_SIMULATE_HITAG: // Simulate Hitag tag, args = memory content
			SimulateHitagTag((bool)c->arg[0],(byte_t*)c->d.asBytes);
			break;
		case CMD_READER_HITAG: // Reader for Hitag tags, args = type and function
			ReaderHitag((hitag_function)c->arg[0],(hitag_data*)c->d.asBytes);
			break;
#endif
            
#ifdef WITH_ISO15693
		case CMD_ACQUIRE_RAW_ADC_SAMPLES_ISO_15693:
			AcquireRawAdcSamplesIso15693();
			break;
		case CMD_RECORD_RAW_ADC_SAMPLES_ISO_15693:
			RecordRawAdcSamplesIso15693();
			break;
			
		case CMD_ISO_15693_COMMAND:
			DirectTag15693Command(c->arg[0],c->arg[1],c->arg[2],c->d.asBytes);
			break;
					
		case CMD_ISO_15693_FIND_AFI:
			BruteforceIso15693Afi(c->arg[0]);
			break;	
			
		case CMD_ISO_15693_DEBUG:
			SetDebugIso15693(c->arg[0]);
			break;

		case CMD_READER_ISO_15693:
			ReaderIso15693(c->arg[0]);
			break;
		case CMD_SIMTAG_ISO_15693:
			SimTagIso15693(c->arg[0], c->d.asBytes);
			break;
#endif

#ifdef WITH_LEGICRF
		case CMD_SIMULATE_TAG_LEGIC_RF:
			LegicRfSimulate(c->arg[0], c->arg[1], c->arg[2]);
			break;

		case CMD_WRITER_LEGIC_RF:
			LegicRfWriter(c->arg[1], c->arg[0]);
			break;

		case CMD_READER_LEGIC_RF:
			LegicRfReader(c->arg[0], c->arg[1]);
			break;
#endif

#ifdef WITH_ISO14443b
		case CMD_ACQUIRE_RAW_ADC_SAMPLES_ISO_14443:
			AcquireRawAdcSamplesIso14443(c->arg[0]);
			break;
		case CMD_READ_SRI512_TAG:
			ReadSTMemoryIso14443(0x0F);
			break;
		case CMD_READ_SRIX4K_TAG:
			ReadSTMemoryIso14443(0x7F);
			break;
		case CMD_SNOOP_ISO_14443:
			SnoopIso14443();
			break;
		case CMD_SIMULATE_TAG_ISO_14443:
			SimulateIso14443Tag();
			break;
		case CMD_ISO_14443B_COMMAND:
			SendRawCommand14443B(c->arg[0],c->arg[1],c->arg[2],c->d.asBytes);
			break;
#endif

#ifdef WITH_ISO14443a
		case CMD_SNOOP_ISO_14443a:
			SnoopIso14443a(c->arg[0]);
			break;
		case CMD_READER_ISO_14443a:
			ReaderIso14443a(c);
			break;
		case CMD_SIMULATE_TAG_ISO_14443a:
			SimulateIso14443aTag(c->arg[0], c->arg[1], c->arg[2], c->d.asBytes);  // ## Simulate iso14443a tag - pass tag type & UID
			break;
			
		case CMD_EPA_PACE_COLLECT_NONCE:
			EPA_PACE_Collect_Nonce(c);
			break;
			
		case CMD_READER_MIFARE:
            ReaderMifare(c->arg[0]);
			break;
		case CMD_MIFARE_READBL:
			MifareReadBlock(c->arg[0], c->arg[1], c->arg[2], c->d.asBytes);
			break;
		case CMD_MIFAREU_READBL:
			MifareUReadBlock(c->arg[0],c->d.asBytes);
			break;
		case CMD_MIFAREUC_AUTH1:
			MifareUC_Auth1(c->arg[0],c->d.asBytes);
			break;
		case CMD_MIFAREUC_AUTH2:
			MifareUC_Auth2(c->arg[0],c->d.asBytes);
			break;
		case CMD_MIFAREU_READCARD:
			MifareUReadCard(c->arg[0], c->arg[1], c->d.asBytes);
			break;
		case CMD_MIFAREUC_READCARD:
			MifareUReadCard(c->arg[0], c->arg[1], c->d.asBytes);
			break;
		case CMD_MIFARE_READSC:
			MifareReadSector(c->arg[0], c->arg[1], c->arg[2], c->d.asBytes);
			break;
		case CMD_MIFARE_WRITEBL:
			MifareWriteBlock(c->arg[0], c->arg[1], c->arg[2], c->d.asBytes);
			break;
		case CMD_MIFAREU_WRITEBL_COMPAT:
			MifareUWriteBlock(c->arg[0], c->d.asBytes);
                        break;
		case CMD_MIFAREU_WRITEBL:
                        MifareUWriteBlock_Special(c->arg[0], c->d.asBytes);
                        break;
		case CMD_MIFARE_NESTED:
			MifareNested(c->arg[0], c->arg[1], c->arg[2], c->d.asBytes);
			break;
		case CMD_MIFARE_CHKKEYS:
			MifareChkKeys(c->arg[0], c->arg[1], c->arg[2], c->d.asBytes);
			break;
		case CMD_SIMULATE_MIFARE_CARD:
			Mifare1ksim(c->arg[0], c->arg[1], c->arg[2], c->d.asBytes);
			break;
		
		// emulator
		case CMD_MIFARE_SET_DBGMODE:
			MifareSetDbgLvl(c->arg[0], c->arg[1], c->arg[2], c->d.asBytes);
			break;
		case CMD_MIFARE_EML_MEMCLR:
			MifareEMemClr(c->arg[0], c->arg[1], c->arg[2], c->d.asBytes);
			break;
		case CMD_MIFARE_EML_MEMSET:
			MifareEMemSet(c->arg[0], c->arg[1], c->arg[2], c->d.asBytes);
			break;
		case CMD_MIFARE_EML_MEMGET:
			MifareEMemGet(c->arg[0], c->arg[1], c->arg[2], c->d.asBytes);
			break;
		case CMD_MIFARE_EML_CARDLOAD:
			MifareECardLoad(c->arg[0], c->arg[1], c->arg[2], c->d.asBytes);
			break;
			
		// Work with "magic Chinese" card
		case CMD_MIFARE_CSETBLOCK:
			MifareCSetBlock(c->arg[0], c->arg[1], c->arg[2], c->d.asBytes);
			break;
		case CMD_MIFARE_CGETBLOCK:
			MifareCGetBlock(c->arg[0], c->arg[1], c->arg[2], c->d.asBytes);
			break;
		case CMD_MIFARE_CIDENT:
			MifareCIdent();
			break;
			
		// mifare sniffer
		case CMD_MIFARE_SNIFFER:
			SniffMifare(c->arg[0]);
			break;

#endif

#ifdef WITH_ICLASS
		// Makes use of ISO14443a FPGA Firmware
		case CMD_SNOOP_ICLASS:
			SnoopIClass();
			break;
		case CMD_SIMULATE_TAG_ICLASS:
			SimulateIClass(c->arg[0], c->arg[1], c->arg[2], c->d.asBytes);
			break;
		case CMD_READER_ICLASS:
			ReaderIClass(c->arg[0]);
			break;
		case CMD_READER_ICLASS_REPLAY:
		    ReaderIClass_Replay(c->arg[0], c->d.asBytes);
			break;
#endif

		case CMD_SIMULATE_TAG_HF_LISTEN:
			SimulateTagHfListen();
			break;

		case CMD_BUFF_CLEAR:
			BigBuf_Clear();
			break;

		case CMD_MEASURE_ANTENNA_TUNING:
			MeasureAntennaTuning();
			break;

		case CMD_MEASURE_ANTENNA_TUNING_HF:
			MeasureAntennaTuningHf();
			break;

		case CMD_LISTEN_READER_FIELD:
			ListenReaderField(c->arg[0]);
			break;

		case CMD_FPGA_MAJOR_MODE_OFF:		// ## FPGA Control
			FpgaWriteConfWord(FPGA_MAJOR_MODE_OFF);
			SpinDelay(200);
			LED_D_OFF(); // LED D indicates field ON or OFF
			break;

		case CMD_DOWNLOAD_RAW_ADC_SAMPLES_125K:

			LED_B_ON();
			uint8_t *BigBuf = BigBuf_get_addr();
			for(size_t i=0; i<c->arg[1]; i += USB_CMD_DATA_SIZE) {
				size_t len = MIN((c->arg[1] - i),USB_CMD_DATA_SIZE);
				cmd_send(CMD_DOWNLOADED_RAW_ADC_SAMPLES_125K,i,len,traceLen,BigBuf+c->arg[0]+i,len);
			}
			// Trigger a finish downloading signal with an ACK frame
<<<<<<< HEAD
			// We put a 1 in arg[0] to alert the host we're also sending sample_config
			cmd_send(CMD_ACK,1,0,0,getSamplingConfig(),sizeof(sample_config));
=======
			cmd_send(CMD_ACK,0,0,traceLen,0,0);
>>>>>>> 92623113
			LED_B_OFF();
			break;

		case CMD_DOWNLOADED_SIM_SAMPLES_125K: {
			uint8_t *b = BigBuf_get_addr();
			memcpy(b+c->arg[0], c->d.asBytes, USB_CMD_DATA_SIZE);
			cmd_send(CMD_ACK,0,0,0,0,0);
			break;
		}	
		case CMD_READ_MEM:
			ReadMem(c->arg[0]);
			break;

		case CMD_SET_LF_DIVISOR:
		  	FpgaDownloadAndGo(FPGA_BITSTREAM_LF);
			FpgaSendCommand(FPGA_CMD_SET_DIVISOR, c->arg[0]);
			break;

		case CMD_SET_ADC_MUX:
			switch(c->arg[0]) {
				case 0: SetAdcMuxFor(GPIO_MUXSEL_LOPKD); break;
				case 1: SetAdcMuxFor(GPIO_MUXSEL_LORAW); break;
				case 2: SetAdcMuxFor(GPIO_MUXSEL_HIPKD); break;
				case 3: SetAdcMuxFor(GPIO_MUXSEL_HIRAW); break;
			}
			break;

		case CMD_VERSION:
			SendVersion();
			break;

#ifdef WITH_LCD
		case CMD_LCD_RESET:
			LCDReset();
			break;
		case CMD_LCD:
			LCDSend(c->arg[0]);
			break;
#endif
		case CMD_SETUP_WRITE:
		case CMD_FINISH_WRITE:
		case CMD_HARDWARE_RESET:
			usb_disable();
			SpinDelay(1000);
			SpinDelay(1000);
			AT91C_BASE_RSTC->RSTC_RCR = RST_CONTROL_KEY | AT91C_RSTC_PROCRST;
			for(;;) {
				// We're going to reset, and the bootrom will take control.
			}
			break;

		case CMD_START_FLASH:
			if(common_area.flags.bootrom_present) {
				common_area.command = COMMON_AREA_COMMAND_ENTER_FLASH_MODE;
			}
			usb_disable();
			AT91C_BASE_RSTC->RSTC_RCR = RST_CONTROL_KEY | AT91C_RSTC_PROCRST;
			for(;;);
			break;

		case CMD_DEVICE_INFO: {
			uint32_t dev_info = DEVICE_INFO_FLAG_OSIMAGE_PRESENT | DEVICE_INFO_FLAG_CURRENT_MODE_OS;
			if(common_area.flags.bootrom_present) dev_info |= DEVICE_INFO_FLAG_BOOTROM_PRESENT;
			cmd_send(CMD_DEVICE_INFO,dev_info,0,0,0,0);	
			break;
		}
		default:
			Dbprintf("%s: 0x%04x","unknown command:",c->cmd);
			break;
	}
}

void  __attribute__((noreturn)) AppMain(void)
{
	SpinDelay(100);

	if(common_area.magic != COMMON_AREA_MAGIC || common_area.version != 1) {
		/* Initialize common area */
		memset(&common_area, 0, sizeof(common_area));
		common_area.magic = COMMON_AREA_MAGIC;
		common_area.version = 1;
	}
	common_area.flags.osimage_present = 1;

	LED_D_OFF();
	LED_C_OFF();
	LED_B_OFF();
	LED_A_OFF();

	// Init USB device
  usb_enable();

	// The FPGA gets its clock from us from PCK0 output, so set that up.
	AT91C_BASE_PIOA->PIO_BSR = GPIO_PCK0;
	AT91C_BASE_PIOA->PIO_PDR = GPIO_PCK0;
	AT91C_BASE_PMC->PMC_SCER = AT91C_PMC_PCK0;
	// PCK0 is PLL clock / 4 = 96Mhz / 4 = 24Mhz
	AT91C_BASE_PMC->PMC_PCKR[0] = AT91C_PMC_CSS_PLL_CLK |
		AT91C_PMC_PRES_CLK_4;
	AT91C_BASE_PIOA->PIO_OER = GPIO_PCK0;

	// Reset SPI
	AT91C_BASE_SPI->SPI_CR = AT91C_SPI_SWRST;
	// Reset SSC
	AT91C_BASE_SSC->SSC_CR = AT91C_SSC_SWRST;

	// Load the FPGA image, which we have stored in our flash.
	// (the HF version by default)
	FpgaDownloadAndGo(FPGA_BITSTREAM_HF);

	StartTickCount();
  	
#ifdef WITH_LCD
	LCDInit();
#endif

  byte_t rx[sizeof(UsbCommand)];
	size_t rx_len;
  
	for(;;) {
    if (usb_poll()) {
      rx_len = usb_read(rx,sizeof(UsbCommand));
      if (rx_len) {
        UsbPacketReceived(rx,rx_len);
      }
    }
		WDT_HIT();

#ifdef WITH_LF
		if (BUTTON_HELD(1000) > 0)
			SamyRun();
#endif
	}
}<|MERGE_RESOLUTION|>--- conflicted
+++ resolved
@@ -919,12 +919,7 @@
 				cmd_send(CMD_DOWNLOADED_RAW_ADC_SAMPLES_125K,i,len,traceLen,BigBuf+c->arg[0]+i,len);
 			}
 			// Trigger a finish downloading signal with an ACK frame
-<<<<<<< HEAD
-			// We put a 1 in arg[0] to alert the host we're also sending sample_config
-			cmd_send(CMD_ACK,1,0,0,getSamplingConfig(),sizeof(sample_config));
-=======
-			cmd_send(CMD_ACK,0,0,traceLen,0,0);
->>>>>>> 92623113
+			cmd_send(CMD_ACK,1,0,traceLen,getSamplingConfig(),sizeof(sample_config));
 			LED_B_OFF();
 			break;
 
